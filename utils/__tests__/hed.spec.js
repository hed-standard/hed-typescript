const assert = require('chai').assert
const hed = require('../hed')
const { SchemaSpec, SchemasSpec } = require('../../common/schema/types')
const { buildSchemas } = require('../../validator/schema/init')

describe('HED tag string utility functions', () => {
  describe('Syntactic utility functions', () => {
    const validator = function (testStrings, expectedResults, testFunction) {
      for (const testStringKey of Object.keys(testStrings)) {
        const testResult = testFunction(testStrings[testStringKey])
        assert.deepStrictEqual(testResult, expectedResults[testStringKey], testStrings[testStringKey])
      }
    }

    it('should properly replace tag values with the pound character', () => {
      const testStrings = {
        slash: 'Event/Duration/4 ms',
        noSlash: 'Something',
      }
      const expectedResults = {
        slash: 'Event/Duration/#',
        noSlash: '#',
      }
      validator(testStrings, expectedResults, (string) => {
        return hed.replaceTagNameWithPound(string)
      })
    })

    it('should detect the locations of slashes in a tag', () => {
      const testStrings = {
        description: 'Event/Description/Something',
        direction: 'Attribute/Direction/Left',
        noSlash: 'Something',
      }
      const expectedResults = {
        description: [5, 17],
        direction: [9, 19],
        noSlash: [],
      }
      validator(testStrings, expectedResults, (string) => {
        return hed.getTagSlashIndices(string)
      })
    })

    it('should extract the last part of a tag', () => {
      const testStrings = {
        description: 'Event/Description/Something',
        direction: 'Attribute/Direction/Left',
        noSlash: 'Participant',
      }
      const expectedResults = {
        description: 'Something',
        direction: 'Left',
        noSlash: 'Participant',
      }
      validator(testStrings, expectedResults, (string) => {
        return hed.getTagName(string)
      })
    })

    it('should extract the parent part of a tag', () => {
      const testStrings = {
        description: 'Event/Description/Something',
        direction: 'Attribute/Direction/Left',
        noSlash: 'Participant',
      }
      const expectedResults = {
        description: 'Event/Description',
        direction: 'Attribute/Direction',
        noSlash: 'Participant',
      }
      validator(testStrings, expectedResults, (string) => {
        return hed.getParentTag(string)
      })
    })

    it('must be surrounded by parentheses', () => {
      const testStrings = {
        group: '(/Attribute/Object side/Left,/Participant/Effect/Body part/Arm)',
        nonGroup: '/Attribute/Object side/Left,/Participant/Effect/Body part/Arm',
      }
      const expectedResults = {
        group: true,
        nonGroup: false,
      }
      validator(testStrings, expectedResults, (string) => {
        return hed.hedStringIsAGroup(string)
      })
    })

    it('can have its parentheses removed', () => {
      const testStrings = {
        group: '(/Attribute/Object side/Left,/Participant/Effect/Body part/Arm)',
      }
      const expectedResults = {
        group: '/Attribute/Object side/Left,/Participant/Effect/Body part/Arm',
      }
      validator(testStrings, expectedResults, (string) => {
        return hed.removeGroupParentheses(string)
      })
    })

    it('should properly determine valid values', () => {
      const testStrings = {
        integer: '4',
        decimal: '21.2',
        scientific: '3.4e2',
        negative: '-9.5e-1',
        placeholder: '#',
        time: '22:45',
        name: 'abc',
        word: 'one',
        space: 'spaced out',
      }
      const expectedResultsHed2 = {
        integer: true,
        decimal: true,
        scientific: true,
        negative: true,
        placeholder: true,
        time: true,
        name: true,
        word: true,
        space: true,
      }
      const expectedResultsHed2Numeric = {
        integer: true,
        decimal: true,
        scientific: true,
        negative: true,
        placeholder: true,
        time: false,
        name: false,
        word: false,
        space: false,
      }
      const expectedResultsHed3 = {
        integer: true,
        decimal: true,
        scientific: true,
        negative: true,
        placeholder: true,
        time: false,
        name: true,
        word: true,
        space: true,
      }
      const expectedResultsHed3Numeric = {
        integer: true,
        decimal: true,
        scientific: true,
        negative: true,
        placeholder: true,
        time: false,
        name: false,
        word: false,
        space: false,
      }
      validator(testStrings, expectedResultsHed2, (string) => {
        return hed.validateValue(string, false, false)
      })
      validator(testStrings, expectedResultsHed2Numeric, (string) => {
        return hed.validateValue(string, true, false)
      })
      validator(testStrings, expectedResultsHed3, (string) => {
        return hed.validateValue(string, false, true)
      })
      validator(testStrings, expectedResultsHed3Numeric, (string) => {
        return hed.validateValue(string, true, true)
      })
    })
  })

  describe('HED tag schema-based utility functions', () => {
    const localHedSchemaFile = 'tests/data/HED7.1.1.xml'
    let hedSchemaPromise

    beforeAll(() => {
<<<<<<< HEAD
      const spec1 = SchemaSpec.createSchemaSpec('', '', '', localHedSchemaFile)
=======
      const spec1 = new SchemaSpec('', '7.1.1', '', localHedSchemaFile)
>>>>>>> c112bb05
      const specs = new SchemasSpec().addSchemaSpec(spec1)
      hedSchemaPromise = buildSchemas(specs)
    })

    it('should strip valid units from a value', () => {
      const dollarsString = '$25.99'
      const volumeString = '100 m^3'
      const prefixedVolumeString = '100 cm^3'
      const invalidVolumeString = '200 cm'
      const currencyUnits = ['dollars', '$', 'points', 'fraction']
      const volumeUnits = ['m^3']
      return hedSchemaPromise.then(([hedSchemas, issues]) => {
<<<<<<< HEAD
=======
        assert.deepEqual(issues, [], 'Schema loading issues occurred')
>>>>>>> c112bb05
        const strippedDollarsString = hed.validateUnits(dollarsString, currencyUnits, hedSchemas.baseSchema.attributes)
        const strippedVolumeString = hed.validateUnits(volumeString, volumeUnits, hedSchemas.baseSchema.attributes)
        const strippedPrefixedVolumeString = hed.validateUnits(
          prefixedVolumeString,
          volumeUnits,
          hedSchemas.baseSchema.attributes,
        )
        const strippedInvalidVolumeString = hed.validateUnits(
          invalidVolumeString,
          volumeUnits,
          hedSchemas.baseSchema.attributes,
        )
        assert.sameOrderedMembers(strippedDollarsString, [true, true, '25.99'])
        assert.sameOrderedMembers(strippedVolumeString, [true, true, '100'])
        assert.sameOrderedMembers(strippedPrefixedVolumeString, [true, true, '100'])
        assert.sameOrderedMembers(strippedInvalidVolumeString, [true, false, '200'])
      })
    })
  })
})<|MERGE_RESOLUTION|>--- conflicted
+++ resolved
@@ -176,11 +176,7 @@
     let hedSchemaPromise
 
     beforeAll(() => {
-<<<<<<< HEAD
-      const spec1 = SchemaSpec.createSchemaSpec('', '', '', localHedSchemaFile)
-=======
       const spec1 = new SchemaSpec('', '7.1.1', '', localHedSchemaFile)
->>>>>>> c112bb05
       const specs = new SchemasSpec().addSchemaSpec(spec1)
       hedSchemaPromise = buildSchemas(specs)
     })
@@ -193,10 +189,7 @@
       const currencyUnits = ['dollars', '$', 'points', 'fraction']
       const volumeUnits = ['m^3']
       return hedSchemaPromise.then(([hedSchemas, issues]) => {
-<<<<<<< HEAD
-=======
         assert.deepEqual(issues, [], 'Schema loading issues occurred')
->>>>>>> c112bb05
         const strippedDollarsString = hed.validateUnits(dollarsString, currencyUnits, hedSchemas.baseSchema.attributes)
         const strippedVolumeString = hed.validateUnits(volumeString, volumeUnits, hedSchemas.baseSchema.attributes)
         const strippedPrefixedVolumeString = hed.validateUnits(
