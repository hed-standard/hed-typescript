const assert = require('chai').assert
const hed = require('../validator/event')
<<<<<<< HEAD
=======
const { buildSchemas } = require('../validator/schema/init')
>>>>>>> c112bb05
const { parseHedString } = require('../validator/parser/main')
const { ParsedHedTag } = require('../validator/parser/types')
const { HedValidator, Hed2Validator, Hed3Validator } = require('../validator/event')
const { generateIssue } = require('../common/issues/issues')
const converterGenerateIssue = require('../converter/issues')
<<<<<<< HEAD
const { Schemas } = require('../common/schema')
const { SchemaSpec, SchemasSpec } = require('../common/schema/types')
const { buildSchemas } = require('../validator/schema/init')
=======
const { Schemas, SchemaSpec, SchemasSpec } = require('../common/schema/types')
>>>>>>> c112bb05

describe('HED string and event validation', () => {
  /**
   * Validation base function.
   *
   * @param {Schemas} hedSchemas The HED schema collection used for testing.
   * @param {typeof HedValidator} ValidatorClass A subclass of {@link HedValidator} to use for validation.
   * @param {object<string, string>} testStrings A mapping of test strings.
   * @param {object<string, Issue[]>} expectedIssues The expected issues for each test string.
   * @param {function(HedValidator): void} testFunction A test-specific function that executes the required validation check.
   * @param {object<string, boolean>?} testOptions Any needed custom options for the validator.
   */
  const validatorBase = function (
    hedSchemas,
    ValidatorClass,
    testStrings,
    expectedIssues,
    testFunction,
    testOptions = {},
  ) {
    for (const [testStringKey, testString] of Object.entries(testStrings)) {
      const [parsedTestString, parsingIssues] = parseHedString(testString, hedSchemas)
      const validator = new ValidatorClass(parsedTestString, hedSchemas, testOptions)
      testFunction(validator)
      const issues = [].concat(...Object.values(parsingIssues), validator.issues)
      assert.sameDeepMembers(issues, expectedIssues[testStringKey], testString)
    }
  }

  describe('HED generic syntax validation', () => {
    /**
     * Syntactic validation base function.
     *
     * This base function uses the generic {@link HedValidator} validator class.
     *
     * @param {object<string, string>} testStrings A mapping of test strings.
     * @param {object<string, Issue[]>} expectedIssues The expected issues for each test string.
     * @param {function(HedValidator): void} testFunction A test-specific function that executes the required validation check.
     * @param {object<string, boolean>?} testOptions Any needed custom options for the validator.
     */
    const validatorSyntacticBase = function (testStrings, expectedIssues, testFunction, testOptions = {}) {
      const dummySchema = new Schemas(null)
      validatorBase(dummySchema, HedValidator, testStrings, expectedIssues, testFunction, testOptions)
    }

    describe('Full HED Strings', () => {
      const validatorSyntactic = validatorSyntacticBase

      it('should not have mismatched parentheses', () => {
        const testStrings = {
          extraOpening:
            '/Action/Reach/To touch,((/Attribute/Object side/Left,/Participant/Effect/Body part/Arm),/Attribute/Location/Screen/Top/70 px,/Attribute/Location/Screen/Left/23 px',
          // The extra comma is needed to avoid a comma error.
          extraClosing:
            '/Action/Reach/To touch,(/Attribute/Object side/Left,/Participant/Effect/Body part/Arm),),/Attribute/Location/Screen/Top/70 px,/Attribute/Location/Screen/Left/23 px',
          wrongOrder:
            '/Action/Reach/To touch,((/Attribute/Object side/Left),/Participant/Effect/Body part/Arm),/Attribute/Location/Screen/Top/70 px),(/Attribute/Location/Screen/Left/23 px',
          valid:
            '/Action/Reach/To touch,(/Attribute/Object side/Left,/Participant/Effect/Body part/Arm),/Attribute/Location/Screen/Top/70 px,/Attribute/Location/Screen/Left/23 px',
        }
        const expectedIssues = {
          extraOpening: [generateIssue('parentheses', { opening: 2, closing: 1 })],
          extraClosing: [generateIssue('parentheses', { opening: 1, closing: 2 })],
          wrongOrder: [
            generateIssue('unopenedParenthesis', { index: 125, string: testStrings.wrongOrder }),
            generateIssue('unclosedParenthesis', { index: 127, string: testStrings.wrongOrder }),
          ],
          valid: [],
        }
        // No-op function as this check is done during the parsing stage.
        // eslint-disable-next-line no-unused-vars
        validatorSyntactic(testStrings, expectedIssues, (validator) => {})
      })

      it('should not have malformed delimiters', () => {
        const testStrings = {
          missingOpeningComma:
            '/Action/Reach/To touch(/Attribute/Object side/Left,/Participant/Effect/Body part/Arm),/Attribute/Location/Screen/Top/70 px,/Attribute/Location/Screen/Left/23 px',
          missingClosingComma:
            '/Action/Reach/To touch,(/Attribute/Object side/Left,/Participant/Effect/Body part/Arm)/Attribute/Location/Screen/Top/70 px,/Attribute/Location/Screen/Left/23 px',
          extraOpeningComma:
            ',/Action/Reach/To touch,(/Attribute/Object side/Left,/Participant/Effect/Body part/Arm),/Attribute/Location/Screen/Top/70 px,/Attribute/Location/Screen/Left/23 px',
          extraClosingComma:
            '/Action/Reach/To touch,(/Attribute/Object side/Left,/Participant/Effect/Body part/Arm),/Attribute/Location/Screen/Top/70 px,/Attribute/Location/Screen/Left/23 px,',
          multipleExtraOpeningDelimiter:
            ',,/Action/Reach/To touch,(/Attribute/Object side/Left,/Participant/Effect/Body part/Arm),/Attribute/Location/Screen/Top/70 px,/Attribute/Location/Screen/Left/23 px',
          multipleExtraClosingDelimiter:
            '/Action/Reach/To touch,(/Attribute/Object side/Left,/Participant/Effect/Body part/Arm),/Attribute/Location/Screen/Top/70 px,/Attribute/Location/Screen/Left/23 px,,',
          multipleExtraMiddleDelimiter:
            '/Action/Reach/To touch,,(/Attribute/Object side/Left,/Participant/Effect/Body part/Arm),/Attribute/Location/Screen/Top/70 px,,/Attribute/Location/Screen/Left/23 px',
          valid:
            '/Action/Reach/To touch,(/Attribute/Object side/Left,/Participant/Effect/Body part/Arm),/Attribute/Location/Screen/Top/70 px,/Attribute/Location/Screen/Left/23 px',
          validDoubleOpeningParentheses:
            '/Action/Reach/To touch,((/Attribute/Object side/Left,/Participant/Effect/Body part/Arm),/Attribute/Location/Screen/Top/70 px,/Attribute/Location/Screen/Left/23 px),Event/Duration/3 ms',
          validDoubleClosingParentheses:
            '/Action/Reach/To touch,(/Attribute/Object side/Left,/Participant/Effect/Body part/Arm,(/Attribute/Location/Screen/Top/70 px,/Attribute/Location/Screen/Left/23 px)),Event/Duration/3 ms',
        }
        const expectedIssues = {
          missingOpeningComma: [generateIssue('invalidTag', { tag: '/Action/Reach/To touch(' })],
          missingClosingComma: [
            generateIssue('commaMissing', {
              tag: '/Participant/Effect/Body part/Arm)',
            }),
          ],
          extraOpeningComma: [
            generateIssue('extraDelimiter', {
              character: ',',
              index: 0,
              string: testStrings.extraOpeningComma,
            }),
          ],
          extraClosingComma: [
            generateIssue('extraDelimiter', {
              character: ',',
              index: testStrings.extraClosingComma.length - 1,
              string: testStrings.extraClosingComma,
            }),
          ],
          multipleExtraOpeningDelimiter: [
            generateIssue('extraDelimiter', {
              character: ',',
              index: 0,
              string: testStrings.multipleExtraOpeningDelimiter,
            }),
            generateIssue('extraDelimiter', {
              character: ',',
              index: 1,
              string: testStrings.multipleExtraOpeningDelimiter,
            }),
          ],
          multipleExtraClosingDelimiter: [
            generateIssue('extraDelimiter', {
              character: ',',
              index: testStrings.multipleExtraClosingDelimiter.length - 1,
              string: testStrings.multipleExtraClosingDelimiter,
            }),
            generateIssue('extraDelimiter', {
              character: ',',
              index: testStrings.multipleExtraClosingDelimiter.length - 2,
              string: testStrings.multipleExtraClosingDelimiter,
            }),
          ],
          multipleExtraMiddleDelimiter: [
            generateIssue('extraDelimiter', {
              character: ',',
              index: 23,
              string: testStrings.multipleExtraMiddleDelimiter,
            }),
            generateIssue('extraDelimiter', {
              character: ',',
              index: 125,
              string: testStrings.multipleExtraMiddleDelimiter,
            }),
          ],
          valid: [],
          validDoubleOpeningParentheses: [],
          validDoubleClosingParentheses: [],
        }
        // No-op function as this check is done during the parsing stage.
        // eslint-disable-next-line no-unused-vars
        validatorSyntactic(testStrings, expectedIssues, (validator) => {})
      })

      it('should not have invalid characters', () => {
        const testStrings = {
          openingBrace: '/Attribute/Object side/Left,/Participant/Effect{/Body part/Arm',
          closingBrace: '/Attribute/Object side/Left,/Participant/Effect}/Body part/Arm',
          openingBracket: '/Attribute/Object side/Left,/Participant/Effect[/Body part/Arm',
          closingBracket: '/Attribute/Object side/Left,/Participant/Effect]/Body part/Arm',
          tilde: '/Attribute/Object side/Left,/Participant/Effect~/Body part/Arm',
          doubleQuote: '/Attribute/Object side/Left,/Participant/Effect"/Body part/Arm',
        }
        const expectedIssues = {
          openingBrace: [
            generateIssue('invalidCharacter', {
              character: '{',
              index: 47,
              string: testStrings.openingBrace,
            }),
          ],
          closingBrace: [
            generateIssue('invalidCharacter', {
              character: '}',
              index: 47,
              string: testStrings.closingBrace,
            }),
          ],
          openingBracket: [
            generateIssue('invalidCharacter', {
              character: '[',
              index: 47,
              string: testStrings.openingBracket,
            }),
          ],
          closingBracket: [
            generateIssue('invalidCharacter', {
              character: ']',
              index: 47,
              string: testStrings.closingBracket,
            }),
          ],
          tilde: [
            generateIssue('invalidCharacter', {
              character: '~',
              index: 47,
              string: testStrings.tilde,
            }),
          ],
          doubleQuote: [
            generateIssue('invalidCharacter', {
              character: '"',
              index: 47,
              string: testStrings.doubleQuote,
            }),
          ],
        }
        // No-op function as this check is done during the parsing stage.
        // eslint-disable-next-line no-unused-vars
        validatorSyntactic(testStrings, expectedIssues, (validator) => {})
      })

      it('should substitute and warn for certain illegal characters', () => {
        const testStrings = {
          nul: '/Attribute/Object side/Left,/Participant/Effect/Body part/Arm\0',
        }
        const expectedIssues = {
          nul: [
            generateIssue('invalidCharacter', {
              character: 'ASCII NUL',
              index: 61,
              string: testStrings.nul,
            }),
          ],
        }
        // No-op function as this check is done during the parsing stage.
        // eslint-disable-next-line no-unused-vars
        validatorSyntactic(testStrings, expectedIssues, (validator) => {})
      })
    })

    describe('HED Tag Levels', () => {
      /**
       * Tag level syntactic validation base function.
       *
       * @param {object<string, string>} testStrings A mapping of test strings.
       * @param {object<string, Issue[]>} expectedIssues The expected issues for each test string.
       * @param {function(HedValidator, ParsedHedTag[]): void} testFunction A test-specific function that executes the required validation check.
       * @param {object<string, boolean>?} testOptions Any needed custom options for the validator.
       */
      const validatorSyntactic = function (testStrings, expectedIssues, testFunction, testOptions = {}) {
        validatorSyntacticBase(
          testStrings,
          expectedIssues,
          (validator) => {
            for (const tagGroup of validator.parsedString.tagGroups) {
              for (const subGroup of tagGroup.subGroupArrayIterator()) {
                testFunction(validator, subGroup)
              }
            }
            testFunction(validator, validator.parsedString.topLevelTags)
          },
          testOptions,
        )
      }

      it('should not contain duplicates', () => {
        const testStrings = {
          //topLevelDuplicate: 'Event/Category/Experimental stimulus,Event/Category/Experimental stimulus',
          groupDuplicate:
            'Item/Object/Vehicle/Train,(Event/Category/Experimental stimulus,Attribute/Visual/Color/Purple,Event/Category/Experimental stimulus)',
          nestedGroupDuplicate:
            'Item/Object/Vehicle/Train,(Attribute/Visual/Color/Purple,(Event/Category/Experimental stimulus,Event/Category/Experimental stimulus))',
          noDuplicate: 'Event/Category/Experimental stimulus,Item/Object/Vehicle/Train,Attribute/Visual/Color/Purple',
          legalDuplicate: 'Item/Object/Vehicle/Train,(Item/Object/Vehicle/Train,Event/Category/Experimental stimulus)',
          nestedLegalDuplicate:
            '(Item/Object/Vehicle/Train,(Item/Object/Vehicle/Train,Event/Category/Experimental stimulus))',
          legalDuplicateDifferentValue: '(Attribute/Language/Unit/Word/Brain,Attribute/Language/Unit/Word/Study)',
        }
        const expectedIssues = {
          topLevelDuplicate: [
            generateIssue('duplicateTag', {
              tag: 'Event/Category/Experimental stimulus',
              bounds: [0, 36],
            }),
            generateIssue('duplicateTag', {
              tag: 'Event/Category/Experimental stimulus',
              bounds: [37, 73],
            }),
          ],
          groupDuplicate: [
            generateIssue('duplicateTag', {
              tag: 'Event/Category/Experimental stimulus',
              bounds: [27, 63],
            }),
            generateIssue('duplicateTag', {
              tag: 'Event/Category/Experimental stimulus',
              bounds: [94, 130],
            }),
          ],
          nestedGroupDuplicate: [
            generateIssue('duplicateTag', {
              tag: 'Event/Category/Experimental stimulus',
              bounds: [58, 94],
            }),
            generateIssue('duplicateTag', {
              tag: 'Event/Category/Experimental stimulus',
              bounds: [95, 131],
            }),
          ],
          noDuplicate: [],
          legalDuplicate: [],
          nestedLegalDuplicate: [],
          legalDuplicateDifferentValue: [],
        }
        validatorSyntactic(testStrings, expectedIssues, (validator, tagLevel) => {
          validator.checkForDuplicateTags(tagLevel)
        })
      })
    })
  })

  describe('HED-2G validation', () => {
    describe('Later HED-2G schemas', () => {
      const hedSchemaFile = 'tests/data/HED7.1.1.xml'
      let hedSchemaPromise

      beforeAll(() => {
<<<<<<< HEAD
        const spec1 = SchemaSpec.createSchemaSpec('', '7.1.1', '', hedSchemaFile)
=======
        const spec1 = new SchemaSpec('', '7.1.1', '', hedSchemaFile)
>>>>>>> c112bb05
        const specs = new SchemasSpec().addSchemaSpec(spec1)
        hedSchemaPromise = buildSchemas(specs)
      })

      /**
       * HED 2 semantic validation base function.
       *
       * This base function uses the HED 2-specific {@link Hed2Validator} validator class.
       *
       * @param {object<string, string>} testStrings A mapping of test strings.
       * @param {object<string, Issue[]>} expectedIssues The expected issues for each test string.
       * @param {function(HedValidator): void} testFunction A test-specific function that executes the required validation check.
       * @param {object<string, boolean>?} testOptions Any needed custom options for the validator.
       */
      const validatorSemanticBase = function (testStrings, expectedIssues, testFunction, testOptions = {}) {
        return hedSchemaPromise.then(([hedSchemas, issues]) => {
<<<<<<< HEAD
          assert.equal(issues.length, 0)
=======
          assert.deepEqual(issues, [], 'Schema loading issues occurred')
>>>>>>> c112bb05
          validatorBase(hedSchemas, Hed2Validator, testStrings, expectedIssues, testFunction, testOptions)
        })
      }

      describe('Full HED Strings', () => {
        const validatorSemantic = validatorSemanticBase

        it('should not validate strings with extensions that are valid node names', () => {
          const testStrings = {
            // Event/Duration/20 cm is an obviously invalid tag that should not be caught due to the first error.
            red: 'Attribute/Red, Event/Duration/20 cm',
            redAndBlue: 'Attribute/Red, Attribute/Blue, Event/Duration/20 cm',
          }
          const expectedIssues = {
            red: [
              converterGenerateIssue(
                'invalidParentNode',
                testStrings.red,
                {
                  parentTag: 'Attribute/Visual/Color/Red',
                },
                [10, 13],
              ),
            ],
            redAndBlue: [
              converterGenerateIssue(
                'invalidParentNode',
                testStrings.redAndBlue,
                {
                  parentTag: 'Attribute/Visual/Color/Red',
                },
                [10, 13],
              ),
              converterGenerateIssue(
                'invalidParentNode',
                testStrings.redAndBlue,
                {
                  parentTag: 'Attribute/Visual/Color/Blue',
                },
                [25, 29],
              ),
            ],
          }
          // This is a no-op function since this is checked during string parsing.
          return validatorSemantic(
            testStrings,
            expectedIssues,
            // eslint-disable-next-line no-unused-vars
            (validator) => {},
          )
        })
      })

      describe('Individual HED Tags', () => {
        /**
         * HED 2 individual tag semantic validation base function.
         *
         * @param {object<string, string>} testStrings A mapping of test strings.
         * @param {object<string, Issue[]>} expectedIssues The expected issues for each test string.
         * @param {function(HedValidator, ParsedHedTag, ParsedHedTag): void} testFunction A test-specific function that executes the required validation check.
         * @param {object<string, boolean>?} testOptions Any needed custom options for the validator.
         */
        const validatorSemantic = function (testStrings, expectedIssues, testFunction, testOptions) {
          return validatorSemanticBase(
            testStrings,
            expectedIssues,
            (validator) => {
              let previousTag = new ParsedHedTag('', '', [0, 0], validator.hedSchemas)
              for (const tag of validator.parsedString.tags) {
                testFunction(validator, tag, previousTag)
                previousTag = tag
              }
            },
            testOptions,
          )
        }

        it('should exist in the schema or be an allowed extension', () => {
          const testStrings = {
            takesValue: 'Event/Duration/3 ms',
            full: 'Attribute/Object side/Left',
            extensionAllowed: 'Item/Object/Person/Driver',
            leafExtension: 'Event/Category/Initial context/Something',
            nonExtensionAllowed: 'Event/Nonsense',
            illegalComma: 'Event/Label/This is a label,This/Is/A/Tag',
          }
          const expectedIssues = {
            takesValue: [],
            full: [],
            extensionAllowed: [generateIssue('extension', { tag: testStrings.extensionAllowed })],
            leafExtension: [generateIssue('invalidTag', { tag: testStrings.leafExtension })],
            nonExtensionAllowed: [
              generateIssue('invalidTag', {
                tag: testStrings.nonExtensionAllowed,
              }),
            ],
            illegalComma: [
              converterGenerateIssue('invalidTag', testStrings.illegalComma, {}, [28, 32]),
              generateIssue('extraCommaOrInvalid', {
                previousTag: 'Event/Label/This is a label',
                tag: 'This/Is/A/Tag',
              }),
            ],
          }
          return validatorSemantic(
            testStrings,
            expectedIssues,
            (validator, tag, previousTag) => {
              validator.checkIfTagIsValid(tag, previousTag)
            },
            { checkForWarnings: true },
          )
        })

        it('should have a child when required', () => {
          const testStrings = {
            hasChild: 'Event/Category/Experimental stimulus',
            missingChild: 'Event/Category',
          }
          const expectedIssues = {
            hasChild: [],
            missingChild: [generateIssue('childRequired', { tag: testStrings.missingChild })],
          }
          return validatorSemantic(
            testStrings,
            expectedIssues,
            // eslint-disable-next-line no-unused-vars
            (validator, tag, previousTag) => {
              validator.checkIfTagRequiresChild(tag)
            },
            { checkForWarnings: true },
          )
        })

        it('should have a proper unit when required', () => {
          const testStrings = {
            correctUnit: 'Event/Duration/3 ms',
            correctUnitScientific: 'Event/Duration/3.5e1 ms',
            correctSingularUnit: 'Event/Duration/1 millisecond',
            correctPluralUnit: 'Event/Duration/3 milliseconds',
            correctNoPluralUnit: 'Attribute/Temporal rate/3 hertz',
            correctPrefixUnit: 'Participant/Effect/Cognitive/Reward/$19.69',
            correctNonSymbolCapitalizedUnit: 'Event/Duration/3 MilliSeconds',
            correctSymbolCapitalizedUnit: 'Attribute/Temporal rate/3 kHz',
            missingRequiredUnit: 'Event/Duration/3',
            incorrectUnit: 'Event/Duration/3 cm',
            incorrectNonNumericValue: 'Event/Duration/A ms',
            incorrectPluralUnit: 'Attribute/Temporal rate/3 hertzs',
            incorrectSymbolCapitalizedUnit: 'Attribute/Temporal rate/3 hz',
            incorrectSymbolCapitalizedUnitModifier: 'Attribute/Temporal rate/3 KHz',
            incorrectNonSIUnitModifier: 'Event/Duration/1 millihour',
            incorrectNonSIUnitSymbolModifier: 'Attribute/Path/Velocity/100 Mkph',
            notRequiredNumber: 'Attribute/Visual/Color/Red/0.5',
            notRequiredScientific: 'Attribute/Visual/Color/Red/5e-1',
            properTime: 'Item/2D shape/Clock face/08:30',
            invalidTime: 'Item/2D shape/Clock face/54:54',
          }
          const legalTimeUnits = ['s', 'second', 'day', 'minute', 'hour']
          const legalFrequencyUnits = ['Hz', 'hertz']
          const legalSpeedUnits = ['m-per-s', 'kph', 'mph']
          const expectedIssues = {
            correctUnit: [],
            correctUnitScientific: [],
            correctSingularUnit: [],
            correctPluralUnit: [],
            correctNoPluralUnit: [],
            correctPrefixUnit: [],
            correctNonSymbolCapitalizedUnit: [],
            correctSymbolCapitalizedUnit: [],
            missingRequiredUnit: [
              generateIssue('unitClassDefaultUsed', {
                defaultUnit: 's',
                tag: testStrings.missingRequiredUnit,
              }),
            ],
            incorrectUnit: [
              generateIssue('unitClassInvalidUnit', {
                tag: testStrings.incorrectUnit,
                unitClassUnits: legalTimeUnits.sort().join(','),
              }),
            ],
            incorrectNonNumericValue: [
              generateIssue('invalidValue', {
                tag: testStrings.incorrectNonNumericValue,
              }),
            ],
            incorrectPluralUnit: [
              generateIssue('unitClassInvalidUnit', {
                tag: testStrings.incorrectPluralUnit,
                unitClassUnits: legalFrequencyUnits.sort().join(','),
              }),
            ],
            incorrectSymbolCapitalizedUnit: [
              generateIssue('unitClassInvalidUnit', {
                tag: testStrings.incorrectSymbolCapitalizedUnit,
                unitClassUnits: legalFrequencyUnits.sort().join(','),
              }),
            ],
            incorrectSymbolCapitalizedUnitModifier: [
              generateIssue('unitClassInvalidUnit', {
                tag: testStrings.incorrectSymbolCapitalizedUnitModifier,
                unitClassUnits: legalFrequencyUnits.sort().join(','),
              }),
            ],
            incorrectNonSIUnitModifier: [
              generateIssue('unitClassInvalidUnit', {
                tag: testStrings.incorrectNonSIUnitModifier,
                unitClassUnits: legalTimeUnits.sort().join(','),
              }),
            ],
            incorrectNonSIUnitSymbolModifier: [
              generateIssue('unitClassInvalidUnit', {
                tag: testStrings.incorrectNonSIUnitSymbolModifier,
                unitClassUnits: legalSpeedUnits.sort().join(','),
              }),
            ],
            notRequiredNumber: [],
            notRequiredScientific: [],
            properTime: [],
            invalidTime: [
              generateIssue('invalidValue', {
                tag: testStrings.invalidTime,
              }),
            ],
          }
          return validatorSemantic(
            testStrings,
            expectedIssues,
            // eslint-disable-next-line no-unused-vars
            (validator, tag, previousTag) => {
              validator.checkIfTagUnitClassUnitsAreValid(tag)
            },
            { checkForWarnings: true },
          )
        })
      })

      describe('HED Tag Levels', () => {
        /**
         * HED 2 Tag level semantic validation base function.
         *
         * @param {object<string, string>} testStrings A mapping of test strings.
         * @param {object<string, Issue[]>} expectedIssues The expected issues for each test string.
         * @param {function(HedValidator, ParsedHedTag[]): void} testFunction A test-specific function that executes the required validation check.
         * @param {object<string, boolean>?} testOptions Any needed custom options for the validator.
         */
        const validatorSemantic = function (testStrings, expectedIssues, testFunction, testOptions = {}) {
          validatorSemanticBase(
            testStrings,
            expectedIssues,
            (validator) => {
              for (const tagGroup of validator.parsedString.tagGroups) {
                for (const subGroup of tagGroup.subGroupArrayIterator()) {
                  testFunction(validator, subGroup)
                }
              }
              testFunction(validator, validator.parsedString.topLevelTags)
            },
            testOptions,
          )
        }

        it('should not have multiple copies of a unique tag', () => {
          const testStrings = {
            legal:
              'Event/Description/Rail vehicles,Item/Object/Vehicle/Train,(Item/Object/Vehicle/Train,Event/Category/Experimental stimulus)',
            multipleDesc:
              'Event/Description/Rail vehicles,Event/Description/Locomotive-pulled or multiple units,Item/Object/Vehicle/Train,(Item/Object/Vehicle/Train,Event/Category/Experimental stimulus)',
          }
          const expectedIssues = {
            legal: [],
            multipleDesc: [generateIssue('multipleUniqueTags', { tag: 'event/description' })],
          }
          return validatorSemantic(testStrings, expectedIssues, (validator, tagLevel) => {
            validator.checkForMultipleUniqueTags(tagLevel)
          })
        })
      })

      describe('Top-level Tags', () => {
        const validatorSemantic = validatorSemanticBase

        it('should include all required tags', () => {
          const testStrings = {
            complete:
              'Event/Label/Bus,Event/Category/Experimental stimulus,Event/Description/Shown a picture of a bus,Item/Object/Vehicle/Bus',
            missingLabel:
              'Event/Category/Experimental stimulus,Event/Description/Shown a picture of a bus,Item/Object/Vehicle/Bus',
            missingCategory: 'Event/Label/Bus,Event/Description/Shown a picture of a bus,Item/Object/Vehicle/Bus',
            missingDescription: 'Event/Label/Bus,Event/Category/Experimental stimulus,Item/Object/Vehicle/Bus',
            missingAllRequired: 'Item/Object/Vehicle/Bus',
          }
          const expectedIssues = {
            complete: [],
            missingLabel: [
              generateIssue('requiredPrefixMissing', {
                tagPrefix: 'event/label',
              }),
            ],
            missingCategory: [
              generateIssue('requiredPrefixMissing', {
                tagPrefix: 'event/category',
              }),
            ],
            missingDescription: [
              generateIssue('requiredPrefixMissing', {
                tagPrefix: 'event/description',
              }),
            ],
            missingAllRequired: [
              generateIssue('requiredPrefixMissing', {
                tagPrefix: 'event/label',
              }),
              generateIssue('requiredPrefixMissing', {
                tagPrefix: 'event/category',
              }),
              generateIssue('requiredPrefixMissing', {
                tagPrefix: 'event/description',
              }),
            ],
          }
          return validatorSemantic(
            testStrings,
            expectedIssues,
            (validator) => {
              validator.checkForRequiredTags()
            },
            { checkForWarnings: true },
          )
        })
      })

      describe('HED Strings', () => {
        const validator = function (testStrings, expectedIssues, expectValuePlaceholderString = false) {
<<<<<<< HEAD
          return hedSchemaPromise.then(([schemas, issues]) => {
            assert.equal(issues.length, 0)
            for (const testStringKey in testStrings) {
              const [, testIssues] = hed.validateHedString(
                testStrings[testStringKey],
                schemas,
                true,
                expectValuePlaceholderString,
              )
              assert.sameDeepMembers(testIssues, expectedIssues[testStringKey], testStrings[testStringKey])
=======
          return hedSchemaPromise.then(([hedSchemas, issues]) => {
            assert.deepEqual(issues, [], 'Schema loading issues occurred')
            for (const [testStringKey, testString] of Object.entries(testStrings)) {
              const [, testIssues] = hed.validateHedString(testString, hedSchemas, true, expectValuePlaceholderString)
              assert.sameDeepMembers(testIssues, expectedIssues[testStringKey], testString)
>>>>>>> c112bb05
            }
          })
        }

        it('should skip tag group-level checks', () => {
          const testStrings = {
            duplicate: 'Item/Object/Vehicle/Train,Item/Object/Vehicle/Train',
            multipleUnique: 'Event/Description/Rail vehicles,Event/Description/Locomotive-pulled or multiple units',
          }
          const expectedIssues = {
            duplicate: [],
            multipleUnique: [],
          }
          return validator(testStrings, expectedIssues)
        })

        it('should properly handle strings with placeholders', () => {
          const testStrings = {
            takesValue: 'Attribute/Visual/Color/Red/#',
            withUnit: 'Event/Duration/# ms',
            child: 'Attribute/Object side/#',
            extensionAllowed: 'Item/Object/Person/Driver/#',
            invalidParent: 'Event/Nonsense/#',
            missingRequiredUnit: 'Event/Duration/#',
            wrongLocation: 'Item/#/Person',
          }
          const expectedIssues = {
            takesValue: [],
            withUnit: [],
            child: [generateIssue('invalidPlaceholder', { tag: testStrings.child })],
            extensionAllowed: [
              generateIssue('invalidPlaceholder', {
                tag: testStrings.extensionAllowed,
              }),
            ],
            invalidParent: [
              generateIssue('invalidPlaceholder', {
                tag: testStrings.invalidParent,
              }),
            ],
            missingRequiredUnit: [
              generateIssue('unitClassDefaultUsed', {
                defaultUnit: 's',
                tag: testStrings.missingRequiredUnit,
              }),
            ],
            wrongLocation: [
              converterGenerateIssue(
                'invalidParentNode',
                testStrings.wrongLocation,
                { parentTag: 'Item/Object/Person' },
                [7, 13],
              ),
              generateIssue('invalidPlaceholder', {
                tag: testStrings.wrongLocation,
              }),
            ],
          }
          return validator(testStrings, expectedIssues, true)
        })
      })
    })

    describe('Pre-v7.1.0 HED schemas', () => {
      const hedSchemaFile = 'tests/data/HED7.0.4.xml'
      let hedSchemaPromise

      beforeAll(() => {
<<<<<<< HEAD
        const spec1 = SchemaSpec.createSchemaSpec('', '', '', hedSchemaFile)
        const specs = new SchemasSpec().addSchemaSpec(spec1)
=======
        const spec2 = new SchemaSpec('', '7.0.4', '', hedSchemaFile)
        const specs = new SchemasSpec().addSchemaSpec(spec2)
>>>>>>> c112bb05
        hedSchemaPromise = buildSchemas(specs)
      })

      /**
       * HED 2 semantic validation base function.
       *
       * This base function uses the HED 2-specific {@link Hed2Validator} validator class.
       *
       * @param {object<string, string>} testStrings A mapping of test strings.
       * @param {object<string, Issue[]>} expectedIssues The expected issues for each test string.
       * @param {function(HedValidator): void} testFunction A test-specific function that executes the required validation check.
       * @param {object<string, boolean>?} testOptions Any needed custom options for the validator.
       */
      const validatorSemanticBase = function (testStrings, expectedIssues, testFunction, testOptions = {}) {
        return hedSchemaPromise.then(([hedSchemas, issues]) => {
          assert.deepEqual(issues, [], 'Schema loading issues occurred')
          validatorBase(hedSchemas, Hed2Validator, testStrings, expectedIssues, testFunction, testOptions)
        })
      }

      describe('Individual HED Tags', () => {
        /**
         * HED 2 individual tag semantic validation base function.
         *
         * @param {object<string, string>} testStrings A mapping of test strings.
         * @param {object<string, Issue[]>} expectedIssues The expected issues for each test string.
         * @param {function(HedValidator, ParsedHedTag, ParsedHedTag): void} testFunction A test-specific function that executes the required validation check.
         * @param {object<string, boolean>?} testOptions Any needed custom options for the validator.
         */
        const validatorSemantic = function (testStrings, expectedIssues, testFunction, testOptions) {
          return validatorSemanticBase(
            testStrings,
            expectedIssues,
            (validator) => {
              let previousTag = new ParsedHedTag('', '', [0, 0], validator.hedSchemas)
              for (const tag of validator.parsedString.tags) {
                testFunction(validator, tag, previousTag)
                previousTag = tag
              }
            },
            testOptions,
          )
        }

        it('should have a proper unit when required', () => {
          const testStrings = {
            correctUnit: 'Event/Duration/3 ms',
            correctUnitWord: 'Event/Duration/3 milliseconds',
            correctUnitScientific: 'Event/Duration/3.5e1 ms',
            missingRequiredUnit: 'Event/Duration/3',
            incorrectUnit: 'Event/Duration/3 cm',
            incorrectNonNumericValue: 'Event/Duration/A ms',
            incorrectUnitWord: 'Event/Duration/3 nanoseconds',
            incorrectModifier: 'Event/Duration/3 ns',
            notRequiredNumber: 'Attribute/Visual/Color/Red/0.5',
            notRequiredScientific: 'Attribute/Visual/Color/Red/5e-1',
            properTime: 'Item/2D shape/Clock face/08:30',
            invalidTime: 'Item/2D shape/Clock face/54:54',
          }
          const legalTimeUnits = [
            's',
            'second',
            'seconds',
            'centiseconds',
            'centisecond',
            'cs',
            'hour:min',
            'day',
            'days',
            'ms',
            'milliseconds',
            'millisecond',
            'minute',
            'minutes',
            'hour',
            'hours',
          ]
          const expectedIssues = {
            correctUnit: [],
            correctUnitWord: [],
            correctUnitScientific: [],
            missingRequiredUnit: [
              generateIssue('unitClassDefaultUsed', {
                defaultUnit: 's',
                tag: testStrings.missingRequiredUnit,
              }),
            ],
            incorrectUnit: [
              generateIssue('unitClassInvalidUnit', {
                tag: testStrings.incorrectUnit,
                unitClassUnits: legalTimeUnits.sort().join(','),
              }),
            ],
            incorrectNonNumericValue: [
              generateIssue('invalidValue', {
                tag: testStrings.incorrectNonNumericValue,
              }),
            ],
            incorrectUnitWord: [
              generateIssue('unitClassInvalidUnit', {
                tag: testStrings.incorrectUnitWord,
                unitClassUnits: legalTimeUnits.sort().join(','),
              }),
            ],
            incorrectModifier: [
              generateIssue('unitClassInvalidUnit', {
                tag: testStrings.incorrectModifier,
                unitClassUnits: legalTimeUnits.sort().join(','),
              }),
            ],
            notRequiredNumber: [],
            notRequiredScientific: [],
            properTime: [],
            invalidTime: [
              generateIssue('invalidValue', {
                tag: testStrings.invalidTime,
              }),
            ],
          }
          return validatorSemantic(
            testStrings,
            expectedIssues,
            // eslint-disable-next-line no-unused-vars
            (validator, tag, previousTag) => {
              validator.checkIfTagUnitClassUnitsAreValid(tag)
            },
            { checkForWarnings: true },
          )
        })
      })
    })
  })

  describe('HED-3G validation', () => {
    const hedSchemaFile = 'tests/data/HED8.0.0.xml'
    let hedSchemaPromise

    beforeAll(() => {
<<<<<<< HEAD
      const spec1 = SchemaSpec.createSchemaSpec('', '8.0.0', '', hedSchemaFile)
      const specs = new SchemasSpec().addSchemaSpec(spec1)
=======
      const spec3 = new SchemaSpec('', '8.0.0', '', hedSchemaFile)
      const specs = new SchemasSpec().addSchemaSpec(spec3)
>>>>>>> c112bb05
      hedSchemaPromise = buildSchemas(specs)
    })

    /**
     * Validation base function.
     *
     * This override is required due to incompatible constructor signatures between Hed3Validator and the other two classes.
     *
     * @param {Schemas} hedSchemas The HED schema collection used for testing.
     * @param {object<string, string>} testStrings A mapping of test strings.
     * @param {object<string, Issue[]>} expectedIssues The expected issues for each test string.
     * @param {function(HedValidator): void} testFunction A test-specific function that executes the required validation check.
     * @param {object<string, boolean>?} testOptions Any needed custom options for the validator.
     */
    const validatorBase = function (hedSchemas, testStrings, expectedIssues, testFunction, testOptions = {}) {
      for (const [testStringKey, testString] of Object.entries(testStrings)) {
        const [parsedTestString, parsingIssues] = parseHedString(testString, hedSchemas)
        const validator = new Hed3Validator(parsedTestString, hedSchemas, null, testOptions)
        testFunction(validator)
        const issues = [].concat(...Object.values(parsingIssues), validator.issues)
        assert.sameDeepMembers(issues, expectedIssues[testStringKey], testString)
      }
    }

    /**
     * HED 3 semantic validation base function.
     *
     * This base function uses the HED 3-specific {@link Hed3Validator} validator class.
     *
     * @param {object<string, string>} testStrings A mapping of test strings.
     * @param {object<string, Issue[]>} expectedIssues The expected issues for each test string.
     * @param {function(Hed3Validator): void} testFunction A test-specific function that executes the required validation check.
     * @param {object<string, boolean>?} testOptions Any needed custom options for the validator.
     */
    const validatorSemanticBase = function (testStrings, expectedIssues, testFunction, testOptions = {}) {
      return hedSchemaPromise.then(([hedSchemas, issues]) => {
<<<<<<< HEAD
        assert.equal(issues.length, 0)
=======
        assert.deepEqual(issues, [], 'Schema loading issues occurred')
>>>>>>> c112bb05
        validatorBase(hedSchemas, testStrings, expectedIssues, testFunction, testOptions)
      })
    }

    describe('Full HED Strings', () => {
      const validatorSemantic = validatorSemanticBase

      it('properly validate short tags', () => {
        const testStrings = {
          simple: 'Car',
          groupAndValues: '(Train/Maglev,Age/15,RGB-red/0.5),Operate',
          invalidUnit: 'Duration/20 cm',
          duplicateSame: 'Train,Train',
          duplicateSimilar: 'Train,Vehicle/Train',
          missingChild: 'Label',
        }
        const legalTimeUnits = ['s', 'second', 'day', 'minute', 'hour']
        const expectedIssues = {
          simple: [],
          groupAndValues: [],
          invalidUnit: [
            generateIssue('unitClassInvalidUnit', {
              tag: 'Duration/20 cm',
              unitClassUnits: legalTimeUnits.sort().join(','),
            }),
          ],
          duplicateSame: [
            generateIssue('duplicateTag', {
              tag: 'Train',
              bounds: [0, 5],
            }),
            generateIssue('duplicateTag', {
              tag: 'Train',
              bounds: [6, 11],
            }),
          ],
          duplicateSimilar: [
            generateIssue('duplicateTag', {
              tag: 'Train',
              bounds: [0, 5],
            }),
            generateIssue('duplicateTag', {
              tag: 'Vehicle/Train',
              bounds: [6, 19],
            }),
          ],
          missingChild: [
            generateIssue('childRequired', {
              tag: 'Label',
            }),
          ],
        }
        return validatorSemantic(testStrings, expectedIssues, (validator) => {
          validator.validateEventLevel()
        })
      })

      it('should not validate strings with short-to-long conversion errors', () => {
        const testStrings = {
          // Duration/20 cm is an obviously invalid tag that should not be caught due to the first error.
          red: 'Property/RGB-red, Duration/20 cm',
          redAndBlue: 'Property/RGB-red, Property/RGB-blue, Duration/20 cm',
        }
        const expectedIssues = {
          red: [
            converterGenerateIssue(
              'invalidParentNode',
              testStrings.red,
              {
                parentTag: 'Property/Sensory-property/Sensory-attribute/Visual-attribute/Color/RGB-color/RGB-red',
              },
              [9, 16],
            ),
          ],
          redAndBlue: [
            converterGenerateIssue(
              'invalidParentNode',
              testStrings.redAndBlue,
              {
                parentTag: 'Property/Sensory-property/Sensory-attribute/Visual-attribute/Color/RGB-color/RGB-red',
              },
              [9, 16],
            ),
            converterGenerateIssue(
              'invalidParentNode',
              testStrings.redAndBlue,
              {
                parentTag: 'Property/Sensory-property/Sensory-attribute/Visual-attribute/Color/RGB-color/RGB-blue',
              },
              [27, 35],
            ),
          ],
        }
        // This is a no-op since short-to-long conversion errors are handled in the string parsing phase.
        // eslint-disable-next-line no-unused-vars
        return validatorSemantic(testStrings, expectedIssues, (validator) => {})
      })
    })

    describe('Individual HED Tags', () => {
      /**
       * HED 3 individual tag semantic validation base function.
       *
       * @param {object<string, string>} testStrings A mapping of test strings.
       * @param {object<string, Issue[]>} expectedIssues The expected issues for each test string.
       * @param {function(Hed3Validator, ParsedHedTag, ParsedHedTag): void} testFunction A test-specific function that executes the required validation check.
       * @param {object<string, boolean>?} testOptions Any needed custom options for the validator.
       */
      const validatorSemantic = function (testStrings, expectedIssues, testFunction, testOptions) {
        return validatorSemanticBase(
          testStrings,
          expectedIssues,
          (validator) => {
            let previousTag = new ParsedHedTag('', '', [0, 0], validator.hedSchemas)
            for (const tag of validator.parsedString.tags) {
              testFunction(validator, tag, previousTag)
              previousTag = tag
            }
          },
          testOptions,
        )
      }

      /**
       * HED 3 individual tag semantic validation base function.
       *
       * @param {object<string, string>} testStrings A mapping of test strings.
       * @param {object<string, string>} testDefinitions A mapping of test definitions.
       * @param {object<string, Issue[]>} expectedIssues The expected issues for each test string.
       * @param {function(Hed3Validator, ParsedHedTag): void} testFunction A test-specific function that executes the required validation check.
       * @param {object<string, boolean>?} testOptions Any needed custom options for the validator.
       */
      const validatorSemanticWithDefinitions = function (
        testStrings,
        testDefinitions,
        expectedIssues,
        testFunction,
        testOptions,
      ) {
        const definitionMap = new Map()
        return validatorSemanticBase(
          testStrings,
          expectedIssues,
          (validator) => {
            if (definitionMap.size === 0) {
              for (const value of Object.values(testDefinitions)) {
                const parsedString = parseHedString(value, validator.hedSchemas)[0]
                for (const def of parsedString.definitionGroups) {
                  definitionMap.set(def.definitionName, def.definitionGroup)
                }
              }
            }
            validator.definitions = definitionMap
            for (const tag of validator.parsedString.tags) {
              testFunction(validator, tag)
            }
          },
          testOptions,
        )
      }

      it('should exist in the schema or be an allowed extension', () => {
        const testStrings = {
          takesValue: 'Duration/3 ms',
          full: 'Left-side-of',
          extensionAllowed: 'Human/Driver',
          leafExtension: 'Sensory-event/Something',
          nonExtensionAllowed: 'Event/Nonsense',
          illegalComma: 'Label/This_is_a_label,This/Is/A/Tag',
        }
        const expectedIssues = {
          takesValue: [],
          full: [],
          extensionAllowed: [generateIssue('extension', { tag: testStrings.extensionAllowed })],
          leafExtension: [generateIssue('invalidTag', { tag: testStrings.leafExtension })],
          nonExtensionAllowed: [
            generateIssue('invalidTag', {
              tag: testStrings.nonExtensionAllowed,
            }),
          ],
          illegalComma: [
            converterGenerateIssue('invalidTag', testStrings.illegalComma, { tag: 'This' }, [22, 26]),
            generateIssue('extraCommaOrInvalid', {
              previousTag: 'Label/This_is_a_label',
              tag: 'This/Is/A/Tag',
            }),
          ],
        }
        return validatorSemantic(
          testStrings,
          expectedIssues,
          (validator, tag, previousTag) => {
            validator.checkIfTagIsValid(tag, previousTag)
          },
          { checkForWarnings: true },
        )
      })

      it('should have a proper unit when required', () => {
        const testStrings = {
          correctUnit: 'Duration/3 ms',
          correctUnitScientific: 'Duration/3.5e1 ms',
          correctSingularUnit: 'Duration/1 millisecond',
          correctPluralUnit: 'Duration/3 milliseconds',
          correctNoPluralUnit: 'Frequency/3 hertz',
          correctNonSymbolCapitalizedUnit: 'Duration/3 MilliSeconds',
          correctSymbolCapitalizedUnit: 'Frequency/3 kHz',
          missingRequiredUnit: 'Duration/3',
          incorrectUnit: 'Duration/3 cm',
          incorrectNonNumericValue: 'Duration/A ms',
          incorrectPluralUnit: 'Frequency/3 hertzs',
          incorrectSymbolCapitalizedUnit: 'Frequency/3 hz',
          incorrectSymbolCapitalizedUnitModifier: 'Frequency/3 KHz',
          incorrectNonSIUnitModifier: 'Duration/1 millihour',
          incorrectNonSIUnitSymbolModifier: 'Speed/100 Mkph',
          notRequiredNumber: 'RGB-red/0.5',
          notRequiredScientific: 'RGB-red/5e-1',
          /*properTime: 'Clockface/08:30',
          invalidTime: 'Clockface/54:54',*/
        }
        const legalTimeUnits = ['s', 'second', 'day', 'minute', 'hour']
        // const legalClockTimeUnits = ['hour:min', 'hour:min:sec']
        const legalFrequencyUnits = ['Hz', 'hertz']
        const legalSpeedUnits = ['m-per-s', 'kph', 'mph']
        const expectedIssues = {
          correctUnit: [],
          correctUnitScientific: [],
          correctSingularUnit: [],
          correctPluralUnit: [],
          correctNoPluralUnit: [],
          correctNonSymbolCapitalizedUnit: [],
          correctSymbolCapitalizedUnit: [],
          missingRequiredUnit: [
            generateIssue('unitClassDefaultUsed', {
              defaultUnit: 's',
              tag: testStrings.missingRequiredUnit,
            }),
          ],
          incorrectUnit: [
            generateIssue('unitClassInvalidUnit', {
              tag: testStrings.incorrectUnit,
              unitClassUnits: legalTimeUnits.sort().join(','),
            }),
          ],
          incorrectNonNumericValue: [
            generateIssue('invalidValue', {
              tag: testStrings.incorrectNonNumericValue,
            }),
          ],
          incorrectPluralUnit: [
            generateIssue('unitClassInvalidUnit', {
              tag: testStrings.incorrectPluralUnit,
              unitClassUnits: legalFrequencyUnits.sort().join(','),
            }),
          ],
          incorrectSymbolCapitalizedUnit: [
            generateIssue('unitClassInvalidUnit', {
              tag: testStrings.incorrectSymbolCapitalizedUnit,
              unitClassUnits: legalFrequencyUnits.sort().join(','),
            }),
          ],
          incorrectSymbolCapitalizedUnitModifier: [
            generateIssue('unitClassInvalidUnit', {
              tag: testStrings.incorrectSymbolCapitalizedUnitModifier,
              unitClassUnits: legalFrequencyUnits.sort().join(','),
            }),
          ],
          incorrectNonSIUnitModifier: [
            generateIssue('unitClassInvalidUnit', {
              tag: testStrings.incorrectNonSIUnitModifier,
              unitClassUnits: legalTimeUnits.sort().join(','),
            }),
          ],
          incorrectNonSIUnitSymbolModifier: [
            generateIssue('unitClassInvalidUnit', {
              tag: testStrings.incorrectNonSIUnitSymbolModifier,
              unitClassUnits: legalSpeedUnits.sort().join(','),
            }),
          ],
          notRequiredNumber: [],
          notRequiredScientific: [],
          /*properTime: [],
          invalidTime: [
            generateIssue('unitClassInvalidUnit', {
              tag: testStrings.invalidTime,
              unitClassUnits: legalClockTimeUnits.sort().join(','),
            }),
          ],*/
        }
        return validatorSemantic(
          testStrings,
          expectedIssues,
          // eslint-disable-next-line no-unused-vars
          (validator, tag, previousTag) => {
            validator.checkIfTagUnitClassUnitsAreValid(tag)
          },
          { checkForWarnings: true },
        )
      })

      it('should not contain undefined definitions', () => {
        const testDefinitions = {
          greenTriangle: '(Definition/GreenTriangleDefinition/#, (RGB-green/#, Triangle))',
          train: '(Definition/TrainDefinition, (Train))',
          yellowCube: '(Definition/CubeDefinition, (Yellow, Cube))',
        }
        const testStrings = {
          greenTriangleDef: '(Def/GreenTriangleDefinition/0.5, Width/15 cm)',
          trainDefExpand: '(Def-expand/TrainDefinition, Age/20)',
          yellowCubeDef: '(Def/CubeDefinition, Volume/50 m^3)',
          invalidDef: '(Def/InvalidDefinition, Square)',
          invalidDefExpand: '(Def-expand/InvalidDefExpand, Circle)',
        }
        const expectedIssues = {
          greenTriangleDef: [],
          trainDefExpand: [],
          yellowCubeDef: [],
          invalidDef: [generateIssue('missingDefinition', { def: 'InvalidDefinition' })],
          invalidDefExpand: [generateIssue('missingDefinition', { def: 'InvalidDefExpand' })],
        }
        return validatorSemanticWithDefinitions(testStrings, testDefinitions, expectedIssues, (validator, tag) => {
          validator.checkForMissingDefinitions(tag, 'Def')
          validator.checkForMissingDefinitions(tag, 'Def-expand')
        })
      })
    })

    describe('HED Tag Groups', () => {
      /**
       * HED 3 tag group semantic validation base function.
       *
       * @param {object<string, string>} testStrings A mapping of test strings.
       * @param {object<string, Issue[]>} expectedIssues The expected issues for each test string.
       * @param {function(Hed3Validator, ParsedHedGroup): void} testFunction A test-specific function that executes the required validation check.
       * @param {object<string, boolean>?} testOptions Any needed custom options for the validator.
       */
      const validatorSemantic = function (testStrings, expectedIssues, testFunction, testOptions = {}) {
        validatorSemanticBase(
          testStrings,
          expectedIssues,
          (validator) => {
            for (const parsedTagGroup of validator.parsedString.tagGroups) {
              testFunction(validator, parsedTagGroup)
            }
          },
          testOptions,
        )
      }

      it('should have syntactically valid definitions', () => {
        const testStrings = {
          nonDefinition: 'Car',
          nonDefinitionGroup: '(Train/Maglev, Age/15, RGB-red/0.5)',
          definitionOnly: '(Definition/SimpleDefinition)',
          tagGroupDefinition: '(Definition/TagGroupDefinition, (Square, RGB-blue))',
          illegalSiblingDefinition: '(Definition/IllegalSiblingDefinition, Train, (Rectangle))',
          nestedDefinition: '(Definition/NestedDefinition, (Touchscreen, (Definition/InnerDefinition, (Square))))',
          multipleTagGroupDefinition: '(Definition/MultipleTagGroupDefinition, (Touchscreen), (Square))',
          defExpandOnly: '(Def-expand/SimpleDefExpand)',
          tagGroupDefExpand: '(Def-expand/TagGroupDefExpand, (Square, RGB-blue))',
          illegalSiblingDefExpand: '(Def-expand/IllegalSiblingDefExpand, Train, (Rectangle))',
          nestedDefExpand: '(Def-expand/NestedDefExpand, (Touchscreen, (Def-expand/InnerDefExpand, (Square))))',
          multipleTagGroupDefExpand: '(Def-expand/MultipleTagGroupDefExpand, (Touchscreen), (Square))',
          mixedDefinitionFirst: '(Definition/DefinitionFirst, Def-expand/DefExpandSecond, (Square))',
          mixedDefExpandFirst: '(Def-expand/DefExpandFirst, Definition/DefinitionSecond, (Square))',
          defNestedInDefinition: '(Definition/DefNestedInDefinition, (Def/Nested, Triangle))',
          defNestedInDefExpand: '(Def-expand/DefNestedInDefExpand, (Def/Nested, Triangle))',
        }
        const expectedIssues = {
          nonDefinition: [],
          nonDefinitionGroup: [],
          definitionOnly: [],
          tagGroupDefinition: [],
          illegalSiblingDefinition: [
            generateIssue('illegalDefinitionGroupTag', {
              tag: 'Train',
              definition: 'IllegalSiblingDefinition',
            }),
          ],
          nestedDefinition: [
            generateIssue('nestedDefinition', {
              definition: 'NestedDefinition',
            }),
          ],
          multipleTagGroupDefinition: [
            generateIssue('multipleTagGroupsInDefinition', {
              definition: 'MultipleTagGroupDefinition',
            }),
          ],
          defExpandOnly: [],
          tagGroupDefExpand: [],
          illegalSiblingDefExpand: [
            generateIssue('illegalDefinitionGroupTag', {
              tag: 'Train',
              definition: 'IllegalSiblingDefExpand',
            }),
          ],
          nestedDefExpand: [
            generateIssue('nestedDefinition', {
              definition: 'NestedDefExpand',
            }),
          ],
          multipleTagGroupDefExpand: [
            generateIssue('multipleTagGroupsInDefinition', {
              definition: 'MultipleTagGroupDefExpand',
            }),
          ],
          mixedDefinitionFirst: [
            generateIssue('illegalDefinitionGroupTag', {
              tag: 'Def-expand/DefExpandSecond',
              definition: 'DefinitionFirst',
            }),
          ],
          mixedDefExpandFirst: [
            generateIssue('illegalDefinitionGroupTag', {
              tag: 'Definition/DefinitionSecond',
              definition: 'DefExpandFirst',
            }),
          ],
          defNestedInDefinition: [
            generateIssue('nestedDefinition', {
              definition: 'DefNestedInDefinition',
            }),
          ],
          defNestedInDefExpand: [
            generateIssue('nestedDefinition', {
              definition: 'DefNestedInDefExpand',
            }),
          ],
        }
        return validatorSemantic(testStrings, expectedIssues, (validator, tagGroup) => {
          validator.checkDefinitionSyntax(tagGroup)
        })
      })
    })

    describe('Top-level Tags', () => {
      const validatorSemantic = validatorSemanticBase

      it('should not have invalid top-level tags', () => {
        const testStrings = {
          validDef: 'Def/TopLevelDefReference',
          validDefExpand: '(Def-expand/ValidDefExpand)',
          invalidDefExpand: 'Def-expand/InvalidDefExpand',
        }
        const expectedIssues = {
          validDef: [],
          validDefExpand: [],
          invalidDefExpand: [
            generateIssue('invalidTopLevelTag', {
              tag: testStrings.invalidDefExpand,
            }),
          ],
        }
        return validatorSemantic(testStrings, expectedIssues, (validator) => {
          validator.checkForInvalidTopLevelTags()
        })
      })
    })

    describe('Top-level Group Tags', () => {
      const validatorSemantic = validatorSemanticBase

      it('should not have definitions at the top level', () => {
        const testStrings = {
          validDefinition: '(Definition/SimpleDefinition)',
          validDef: 'Def/TopLevelDefReference',
          invalidDefinition: 'Definition/TopLevelDefinition',
          invalidDouble: '(Definition/DoubleDefinition, Onset)',
        }
        const expectedIssues = {
          validDefinition: [],
          validDef: [],
          invalidDefinition: [
            generateIssue('invalidTopLevelTagGroupTag', {
              tag: testStrings.invalidDefinition,
            }),
          ],
          invalidDouble: [
            generateIssue('multipleTopLevelTagGroupTags', {
              tag: 'Onset',
              otherTag: 'Definition/DoubleDefinition',
            }),
          ],
        }
        return validatorSemantic(testStrings, expectedIssues, (validator) => {
          validator.checkForInvalidTopLevelTagGroupTags()
        })
      })
    })

    describe('HED Strings', () => {
      const validatorSemantic = function (testStrings, expectedIssues, expectValuePlaceholderString = false) {
        return validatorSemanticBase(
          testStrings,
          expectedIssues,
          (validator) => {
            validator.validateStringLevel()
          },
          { expectValuePlaceholderString: expectValuePlaceholderString },
        )
      }

      it('should have valid placeholders', () => {
        const expectedPlaceholdersTestStrings = {
          noPlaceholders: 'Car',
          noPlaceholderGroup: '(Train, Age/15, RGB-red/0.5)',
          noPlaceholderDefinitionGroup: '(Definition/SimpleDefinition)',
          noPlaceholderTagGroupDefinition: '(Definition/TagGroupDefinition, (Square, RGB-blue))',
          singlePlaceholder: 'RGB-green/#',
          definitionPlaceholder: '(Definition/PlaceholderDefinition/#, (RGB-green/#))',
          definitionPlaceholderWithTag: 'Car, (Definition/PlaceholderWithTagDefinition/#, (RGB-green/#))',
          singlePlaceholderWithValidDefinitionPlaceholder:
            'Duration/#, (Definition/SinglePlaceholderWithValidPlaceholderDefinition/#, (RGB-green/#))',
          nestedDefinitionPlaceholder:
            '(Definition/NestedPlaceholderDefinition/#, (Touchscreen, (Square, RGB-blue/#)))',
          threePlaceholderDefinition: '(Definition/ThreePlaceholderDefinition/#, (RGB-green/#, RGB-blue/#))',
          fourPlaceholderDefinition:
            '(Definition/FourPlaceholderDefinition/#, (RGB-green/#, (Cube, Volume/#, RGB-blue/#)))',
          multiPlaceholder: 'RGB-red/#, Circle, RGB-blue/#',
          multiPlaceholderWithValidDefinition:
            'RGB-red/#, Circle, (Definition/MultiPlaceholderWithValidDefinition/#, (RGB-green/#)), RGB-blue/#',
          multiPlaceholderWithThreePlaceholderDefinition:
            'RGB-red/#, Circle, (Definition/MultiPlaceholderWithThreePlaceholderDefinition/#, (RGB-green/#, RGB-blue/#)), Duration/#',
        }
        const noExpectedPlaceholdersTestStrings = {
          noPlaceholders: 'Car',
          noPlaceholderGroup: '(Train, Age/15, RGB-red/0.5)',
          noPlaceholderDefinitionGroup: '(Definition/SimpleDefinition)',
          noPlaceholderTagGroupDefinition: '(Definition/TagGroupDefinition, (Square, RGB-blue))',
          singlePlaceholder: 'RGB-green/#',
          definitionPlaceholder: '(Definition/PlaceholderDefinition/#, (RGB-green/#))',
          definitionPlaceholderWithTag: 'Car, (Definition/PlaceholderWithTagDefinition/#, (RGB-green/#))',
          singlePlaceholderWithValidDefinitionPlaceholder:
            'Duration/#, (Definition/SinglePlaceholderWithValidPlaceholderDefinition/#, (RGB-green/#))',
          nestedDefinitionPlaceholder:
            '(Definition/NestedPlaceholderDefinition/#, (Touchscreen, (Square, RGB-blue/#)))',
          threePlaceholderDefinition: '(Definition/ThreePlaceholderDefinition/#, (RGB-green/#, RGB-blue/#))',
          fourPlaceholderDefinition:
            '(Definition/FourPlaceholderDefinition/#, (RGB-green/#, (Cube, Volume/#, RGB-blue/#)))',
          multiPlaceholder: 'RGB-red/#, Circle, RGB-blue/#',
          multiPlaceholderWithValidDefinition:
            'RGB-red/#, Circle, (Definition/MultiPlaceholderWithValidDefinition/#, (RGB-green/#)), RGB-blue/#',
          multiPlaceholderWithThreePlaceholderDefinition:
            'RGB-red/#, Circle, (Definition/MultiPlaceholderWithThreePlaceholderDefinition/#, (RGB-green/#, RGB-blue/#)), Duration/#',
        }
        const expectedPlaceholdersIssues = {
          noPlaceholders: [
            generateIssue('missingPlaceholder', {
              string: expectedPlaceholdersTestStrings.noPlaceholders,
            }),
          ],
          noPlaceholderGroup: [
            generateIssue('missingPlaceholder', {
              string: expectedPlaceholdersTestStrings.noPlaceholderGroup,
            }),
          ],
          noPlaceholderDefinitionGroup: [
            generateIssue('missingPlaceholder', {
              string: expectedPlaceholdersTestStrings.noPlaceholderDefinitionGroup,
            }),
          ],
          noPlaceholderTagGroupDefinition: [
            generateIssue('missingPlaceholder', {
              string: expectedPlaceholdersTestStrings.noPlaceholderTagGroupDefinition,
            }),
          ],
          singlePlaceholder: [],
          definitionPlaceholder: [
            generateIssue('missingPlaceholder', {
              string: expectedPlaceholdersTestStrings.definitionPlaceholder,
            }),
          ],
          definitionPlaceholderWithTag: [
            generateIssue('missingPlaceholder', {
              string: expectedPlaceholdersTestStrings.definitionPlaceholderWithTag,
            }),
          ],
          singlePlaceholderWithValidDefinitionPlaceholder: [],
          nestedDefinitionPlaceholder: [
            generateIssue('missingPlaceholder', {
              string: expectedPlaceholdersTestStrings.nestedDefinitionPlaceholder,
            }),
          ],
          threePlaceholderDefinition: [
            generateIssue('missingPlaceholder', {
              string: expectedPlaceholdersTestStrings.threePlaceholderDefinition,
            }),
            generateIssue('invalidPlaceholderInDefinition', {
              definition: 'ThreePlaceholderDefinition',
            }),
          ],
          fourPlaceholderDefinition: [
            generateIssue('missingPlaceholder', {
              string: expectedPlaceholdersTestStrings.fourPlaceholderDefinition,
            }),
            generateIssue('invalidPlaceholderInDefinition', {
              definition: 'FourPlaceholderDefinition',
            }),
          ],
          multiPlaceholder: [
            generateIssue('invalidPlaceholder', { tag: 'RGB-red/#' }),
            generateIssue('invalidPlaceholder', { tag: 'RGB-blue/#' }),
          ],
          multiPlaceholderWithValidDefinition: [
            generateIssue('invalidPlaceholder', { tag: 'RGB-red/#' }),
            generateIssue('invalidPlaceholder', { tag: 'RGB-blue/#' }),
          ],
          multiPlaceholderWithThreePlaceholderDefinition: [
            generateIssue('invalidPlaceholder', { tag: 'RGB-red/#' }),
            generateIssue('invalidPlaceholderInDefinition', {
              definition: 'MultiPlaceholderWithThreePlaceholderDefinition',
            }),
            generateIssue('invalidPlaceholder', { tag: 'Duration/#' }),
          ],
        }
        const noExpectedPlaceholdersIssues = {
          noPlaceholders: [],
          noPlaceholderGroup: [],
          noPlaceholderDefinitionGroup: [],
          noPlaceholderTagGroupDefinition: [],
          singlePlaceholder: [generateIssue('invalidPlaceholder', { tag: 'RGB-green/#' })],
          definitionPlaceholder: [],
          definitionPlaceholderWithTag: [],
          singlePlaceholderWithValidDefinitionPlaceholder: [generateIssue('invalidPlaceholder', { tag: 'Duration/#' })],
          nestedDefinitionPlaceholder: [],
          threePlaceholderDefinition: [
            generateIssue('invalidPlaceholderInDefinition', {
              definition: 'ThreePlaceholderDefinition',
            }),
          ],
          fourPlaceholderDefinition: [
            generateIssue('invalidPlaceholderInDefinition', {
              definition: 'FourPlaceholderDefinition',
            }),
          ],
          multiPlaceholder: [
            generateIssue('invalidPlaceholder', { tag: 'RGB-red/#' }),
            generateIssue('invalidPlaceholder', { tag: 'RGB-blue/#' }),
          ],
          multiPlaceholderWithValidDefinition: [
            generateIssue('invalidPlaceholder', { tag: 'RGB-red/#' }),
            generateIssue('invalidPlaceholder', { tag: 'RGB-blue/#' }),
          ],
          multiPlaceholderWithThreePlaceholderDefinition: [
            generateIssue('invalidPlaceholder', { tag: 'RGB-red/#' }),
            generateIssue('invalidPlaceholderInDefinition', {
              definition: 'MultiPlaceholderWithThreePlaceholderDefinition',
            }),
            generateIssue('invalidPlaceholder', { tag: 'Duration/#' }),
          ],
        }
        return Promise.all([
          validatorSemantic(expectedPlaceholdersTestStrings, expectedPlaceholdersIssues, true),
          validatorSemantic(noExpectedPlaceholdersTestStrings, noExpectedPlaceholdersIssues, false),
        ])
      })
    })
  })
})<|MERGE_RESOLUTION|>--- conflicted
+++ resolved
@@ -1,21 +1,12 @@
 const assert = require('chai').assert
 const hed = require('../validator/event')
-<<<<<<< HEAD
-=======
 const { buildSchemas } = require('../validator/schema/init')
->>>>>>> c112bb05
 const { parseHedString } = require('../validator/parser/main')
 const { ParsedHedTag } = require('../validator/parser/types')
 const { HedValidator, Hed2Validator, Hed3Validator } = require('../validator/event')
 const { generateIssue } = require('../common/issues/issues')
 const converterGenerateIssue = require('../converter/issues')
-<<<<<<< HEAD
-const { Schemas } = require('../common/schema')
-const { SchemaSpec, SchemasSpec } = require('../common/schema/types')
-const { buildSchemas } = require('../validator/schema/init')
-=======
 const { Schemas, SchemaSpec, SchemasSpec } = require('../common/schema/types')
->>>>>>> c112bb05
 
 describe('HED string and event validation', () => {
   /**
@@ -343,11 +334,7 @@
       let hedSchemaPromise
 
       beforeAll(() => {
-<<<<<<< HEAD
-        const spec1 = SchemaSpec.createSchemaSpec('', '7.1.1', '', hedSchemaFile)
-=======
         const spec1 = new SchemaSpec('', '7.1.1', '', hedSchemaFile)
->>>>>>> c112bb05
         const specs = new SchemasSpec().addSchemaSpec(spec1)
         hedSchemaPromise = buildSchemas(specs)
       })
@@ -364,11 +351,7 @@
        */
       const validatorSemanticBase = function (testStrings, expectedIssues, testFunction, testOptions = {}) {
         return hedSchemaPromise.then(([hedSchemas, issues]) => {
-<<<<<<< HEAD
-          assert.equal(issues.length, 0)
-=======
           assert.deepEqual(issues, [], 'Schema loading issues occurred')
->>>>>>> c112bb05
           validatorBase(hedSchemas, Hed2Validator, testStrings, expectedIssues, testFunction, testOptions)
         })
       }
@@ -703,24 +686,11 @@
 
       describe('HED Strings', () => {
         const validator = function (testStrings, expectedIssues, expectValuePlaceholderString = false) {
-<<<<<<< HEAD
-          return hedSchemaPromise.then(([schemas, issues]) => {
-            assert.equal(issues.length, 0)
-            for (const testStringKey in testStrings) {
-              const [, testIssues] = hed.validateHedString(
-                testStrings[testStringKey],
-                schemas,
-                true,
-                expectValuePlaceholderString,
-              )
-              assert.sameDeepMembers(testIssues, expectedIssues[testStringKey], testStrings[testStringKey])
-=======
           return hedSchemaPromise.then(([hedSchemas, issues]) => {
             assert.deepEqual(issues, [], 'Schema loading issues occurred')
             for (const [testStringKey, testString] of Object.entries(testStrings)) {
               const [, testIssues] = hed.validateHedString(testString, hedSchemas, true, expectValuePlaceholderString)
               assert.sameDeepMembers(testIssues, expectedIssues[testStringKey], testString)
->>>>>>> c112bb05
             }
           })
         }
@@ -789,13 +759,8 @@
       let hedSchemaPromise
 
       beforeAll(() => {
-<<<<<<< HEAD
-        const spec1 = SchemaSpec.createSchemaSpec('', '', '', hedSchemaFile)
-        const specs = new SchemasSpec().addSchemaSpec(spec1)
-=======
         const spec2 = new SchemaSpec('', '7.0.4', '', hedSchemaFile)
         const specs = new SchemasSpec().addSchemaSpec(spec2)
->>>>>>> c112bb05
         hedSchemaPromise = buildSchemas(specs)
       })
 
@@ -934,13 +899,8 @@
     let hedSchemaPromise
 
     beforeAll(() => {
-<<<<<<< HEAD
-      const spec1 = SchemaSpec.createSchemaSpec('', '8.0.0', '', hedSchemaFile)
-      const specs = new SchemasSpec().addSchemaSpec(spec1)
-=======
       const spec3 = new SchemaSpec('', '8.0.0', '', hedSchemaFile)
       const specs = new SchemasSpec().addSchemaSpec(spec3)
->>>>>>> c112bb05
       hedSchemaPromise = buildSchemas(specs)
     })
 
@@ -977,11 +937,7 @@
      */
     const validatorSemanticBase = function (testStrings, expectedIssues, testFunction, testOptions = {}) {
       return hedSchemaPromise.then(([hedSchemas, issues]) => {
-<<<<<<< HEAD
-        assert.equal(issues.length, 0)
-=======
         assert.deepEqual(issues, [], 'Schema loading issues occurred')
->>>>>>> c112bb05
         validatorBase(hedSchemas, testStrings, expectedIssues, testFunction, testOptions)
       })
     }
