const assert = require('chai').assert
const { buildSchemas } = require('../validator/schema/init')
const { SchemaSpec, SchemasSpec } = require('../common/schema/types')
<<<<<<< HEAD
const { getSchemaSpec, getSchemasSpec } = require('../validator/bids/schemas')
const { generateIssue } = require('../common/issues/issues')

describe('HED schemas', () => {
  describe('Schema loading', () => {
    describe('Local HED schemas', () => {
      it('a standard schema can be loaded from locally stored schema', () => {
        const spec1 = SchemaSpec.createSchemaSpec('', '8.0.0', '', '')
        const specs = new SchemasSpec().addSchemaSpec(spec1)
        return buildSchemas(specs).then(([hedSchemas, issues]) => {
          assert.strictEqual(hedSchemas.baseSchema.version, spec1.version)
          assert.equal(issues.length, 0)
          assert.equal(hedSchemas.generation, 3)
=======

describe('HED schemas', () => {
  describe('Schema loading', () => {
    describe('Remote HED schemas', () => {
      it('can be loaded from a central GitHub repository', () => {
        const remoteHedSchemaVersion = '8.0.0'
        const schemaSpec = new SchemaSpec('', remoteHedSchemaVersion)
        const schemasSpec = new SchemasSpec().addSchemaSpec(schemaSpec)
        return buildSchemas(schemasSpec).then(([hedSchemas, issues]) => {
          assert.deepEqual(issues, [], 'Schema loading issues occurred')
          const hedSchemaVersion = hedSchemas.baseSchema.version
          assert.strictEqual(hedSchemaVersion, remoteHedSchemaVersion)
>>>>>>> c112bb05
        })
      })

<<<<<<< HEAD
      it('a library schema can be loaded from locally stored schema', () => {
        const spec1 = SchemaSpec.createSchemaSpec('', '1.0.2', 'testlib', '')
        const specs = new SchemasSpec().addSchemaSpec(spec1)
        return buildSchemas(specs).then(([hedSchemas, issues]) => {
          assert.strictEqual(hedSchemas.baseSchema.version, spec1.version)
          assert.strictEqual(hedSchemas.baseSchema.library, spec1.library)
          assert.equal(issues.length, 0)
          assert.equal(hedSchemas.generation, 3)
        })
      })

      it('a base schema with a nickname can be loaded from locally stored schema', () => {
        const spec1 = SchemaSpec.createSchemaSpec('nk', '8.0.0', '', '')
        const specs = new SchemasSpec().addSchemaSpec(spec1)
        return buildSchemas(specs).then(([hedSchemas, issues]) => {
          const schema1 = hedSchemas.getSchema(spec1.nickname)
          assert.strictEqual(schema1.version, spec1.version)
          assert.strictEqual(schema1.library, spec1.library)
          assert.equal(issues.length, 0)
          assert.equal(hedSchemas.generation, 3)
        })
      })

      it('multiple local schemas can be loaded', () => {
        const spec1 = SchemaSpec.createSchemaSpec('nk', '8.0.0', '', '')
        const spec2 = SchemaSpec.createSchemaSpec('ts', '1.0.2', 'testlib', '')
        const spec3 = SchemaSpec.createSchemaSpec('', '1.0.2', 'testlib', '')
        const specs = new SchemasSpec().addSchemaSpec(spec1).addSchemaSpec(spec2).addSchemaSpec(spec3)
        return buildSchemas(specs).then(([hedSchemas, issues]) => {
          const schema1 = hedSchemas.getSchema(spec1.nickname)
          const schema2 = hedSchemas.getSchema(spec2.nickname)
          const schema3 = hedSchemas.getSchema(spec3.nickname)
          assert.strictEqual(schema1.version, spec1.version)
          assert.strictEqual(schema1.library, spec1.library)
          assert.strictEqual(schema2.version, spec2.version)
          assert.strictEqual(schema2.library, spec2.library)
          assert.strictEqual(schema3.version, spec3.version)
          assert.strictEqual(schema3.library, spec3.library)
          assert.equal(issues.length, 0)
          const schema4 = hedSchemas.getSchema('baloney')
          assert.strictEqual(schema4, null)
        })
      })
    })

    describe('Remote HED schemas', () => {
      it('a HED 2 schema can be loaded remotely', () => {
        const spec1 = SchemaSpec.createSchemaSpec('', '7.2.0', '', '')
        const specs = new SchemasSpec().addSchemaSpec(spec1)
        return buildSchemas(specs).then(([hedSchemas, issues]) => {
          assert.equal(issues.length, 0)
          const schema1 = hedSchemas.getSchema(spec1.nickname)
          assert.strictEqual(schema1.version, spec1.version)
          assert.strictEqual(schema1.library, spec1.library)
          assert.equal(hedSchemas.generation, 2)
        })
      })
    })

    describe('Remote HED library schemas', () => {
      it('A remote library schema can be loaded ', () => {
        const spec1 = SchemaSpec.createSchemaSpec('', '0.0.1', 'score', '')
        const specs = new SchemasSpec().addSchemaSpec(spec1)
        return buildSchemas(specs).then(([hedSchemas, issues]) => {
          assert.equal(issues.length, 0)
          assert.equal(hedSchemas.generation, 3)
          const schema1 = hedSchemas.getSchema(spec1.nickname)
          assert.strictEqual(schema1.version, spec1.version)
          assert.strictEqual(schema1.library, spec1.library)
        })
      })
    })

    describe('Local HED schemas can be loaded from a local path', () => {
      it('A standard schema can be loaded from a local path', () => {
        const spec1 = SchemaSpec.createSchemaSpec('', '7.1.1', '', 'tests/data/HED7.1.1.xml')
        const specs = new SchemasSpec().addSchemaSpec(spec1)
        return buildSchemas(specs).then(([hedSchemas, issues]) => {
          assert.equal(issues.length, 0)
          assert.equal(hedSchemas.generation, 2)
          const schema1 = hedSchemas.getSchema(spec1.nickname)
          assert.strictEqual(schema1.version, spec1.version)
          assert.strictEqual(schema1.library, spec1.library)
        })
      })

      it('A library schema can be loaded from a local path', () => {
        const spec1 = SchemaSpec.createSchemaSpec('', '0.0.1', 'score', 'tests/data/HED_score_0.0.1.xml')
        const specs = new SchemasSpec().addSchemaSpec(spec1)
        return buildSchemas(specs).then(([hedSchemas, issues]) => {
          assert.equal(issues.length, 0)
          assert.equal(hedSchemas.generation, 3)
          const schema1 = hedSchemas.getSchema(spec1.nickname)
          assert.strictEqual(schema1.version, spec1.version)
          assert.strictEqual(schema1.library, spec1.library)
        })
      })
    })
=======
    describe('Local HED schemas', () => {
      it('can be loaded from a file', () => {
        const localHedSchemaFile = 'tests/data/HED7.1.1.xml'
        const localHedSchemaVersion = '7.1.1'
        const schemaSpec = new SchemaSpec('', '', '', localHedSchemaFile)
        const schemasSpec = new SchemasSpec().addSchemaSpec(schemaSpec)
        return buildSchemas(schemasSpec).then(([hedSchemas, issues]) => {
          assert.deepEqual(issues, [], 'Schema loading issues occurred')
          const hedSchemaVersion = hedSchemas.baseSchema.version
          assert.strictEqual(hedSchemaVersion, localHedSchemaVersion)
        })
      })
    })

    describe('Remote HED library schemas', () => {
      it('can be loaded from a central GitHub repository', () => {
        const remoteHedLibrarySchemaName = 'testlib'
        const remoteHedLibrarySchemaVersion = '1.0.2'
        const schemaSpec = new SchemaSpec(
          remoteHedLibrarySchemaName,
          remoteHedLibrarySchemaVersion,
          remoteHedLibrarySchemaName,
        )
        const schemasSpec = new SchemasSpec().addSchemaSpec(schemaSpec)
        return buildSchemas(schemasSpec).then(([hedSchemas, issues]) => {
          assert.deepEqual(issues, [], 'Schema loading issues occurred')
          const hedSchema = hedSchemas.getSchema(remoteHedLibrarySchemaName)
          assert.strictEqual(hedSchema.library, remoteHedLibrarySchemaName)
          assert.strictEqual(hedSchema.version, remoteHedLibrarySchemaVersion)
        })
      })
    })

    describe('Local HED library schemas', () => {
      it('can be loaded from a file', () => {
        const localHedLibrarySchemaName = 'testlib'
        const localHedLibrarySchemaVersion = '1.0.2'
        const localHedLibrarySchemaFile = 'tests/data/HED_testlib_1.0.2.xml'
        const schemaSpec = new SchemaSpec(localHedLibrarySchemaName, '', '', localHedLibrarySchemaFile)
        const schemasSpec = new SchemasSpec().addSchemaSpec(schemaSpec)
        return buildSchemas(schemasSpec).then(([hedSchemas, issues]) => {
          assert.deepEqual(issues, [], 'Schema loading issues occurred')
          const hedSchema = hedSchemas.getSchema(localHedLibrarySchemaName)
          assert.strictEqual(hedSchema.library, localHedLibrarySchemaName)
          assert.strictEqual(hedSchema.version, localHedLibrarySchemaVersion)
        })
      })
    })
>>>>>>> c112bb05
  })

  describe('HED-2G schemas', () => {
    const localHedSchemaFile = 'tests/data/HED7.1.1.xml'
    let hedSchemaPromise

    beforeAll(() => {
<<<<<<< HEAD
      const spec1 = SchemaSpec.createSchemaSpec('', '7.1.1', '', localHedSchemaFile)
=======
      const spec1 = new SchemaSpec('', '7.1.1', '', localHedSchemaFile)
>>>>>>> c112bb05
      const specs = new SchemasSpec().addSchemaSpec(spec1)
      hedSchemaPromise = buildSchemas(specs)
    })

    it('should have tag dictionaries for all required tag attributes', () => {
      const tagDictionaryKeys = [
        'default',
        'extensionAllowed',
        'isNumeric',
        'position',
        'predicateType',
        'recommended',
        'required',
        'requireChild',
        'takesValue',
        'unique',
      ]
      return hedSchemaPromise.then(([hedSchemas, issues]) => {
<<<<<<< HEAD
        assert.equal(issues.length, 0)
=======
        assert.deepEqual(issues, [], 'Schema loading issues occurred')
>>>>>>> c112bb05
        const dictionaries = hedSchemas.baseSchema.attributes.tagAttributes
        assert.hasAllKeys(dictionaries, tagDictionaryKeys)
      })
    })

    it('should have unit dictionaries for all required unit attributes', () => {
      const unitDictionaryKeys = ['SIUnit', 'unitSymbol']
      return hedSchemaPromise.then(([hedSchemas, issues]) => {
<<<<<<< HEAD
        assert.equal(hedSchemas.generation, 2)
        assert.equal(issues.length, 0)
=======
        assert.deepEqual(issues, [], 'Schema loading issues occurred')
>>>>>>> c112bb05
        const dictionaries = hedSchemas.baseSchema.attributes.unitAttributes
        assert.hasAllKeys(dictionaries, unitDictionaryKeys)
      })
    })

    it('should contain all of the required tags', () => {
      return hedSchemaPromise.then(([hedSchemas, issues]) => {
<<<<<<< HEAD
        assert.equal(issues.length, 0)
        assert.equal(hedSchemas.generation, 2)
=======
        assert.deepEqual(issues, [], 'Schema loading issues occurred')
>>>>>>> c112bb05
        const requiredTags = ['event/category', 'event/description', 'event/label']
        const dictionariesRequiredTags = hedSchemas.baseSchema.attributes.tagAttributes['required']
        assert.hasAllKeys(dictionariesRequiredTags, requiredTags)
      })
    })

    it('should contain all of the positioned tags', () => {
      return hedSchemaPromise.then(([hedSchemas, issues]) => {
<<<<<<< HEAD
        assert.equal(issues.length, 0)
        assert.equal(hedSchemas.generation, 2)
=======
        assert.deepEqual(issues, [], 'Schema loading issues occurred')
>>>>>>> c112bb05
        const positionedTags = ['event/category', 'event/description', 'event/label', 'event/long name']
        const dictionariesPositionedTags = hedSchemas.baseSchema.attributes.tagAttributes['position']
        assert.hasAllKeys(dictionariesPositionedTags, positionedTags)
      })
    })

    it('should contain all of the unique tags', () => {
      return hedSchemaPromise.then(([hedSchemas, issues]) => {
<<<<<<< HEAD
        assert.equal(issues.length, 0)
        assert.equal(hedSchemas.generation, 2)
=======
        assert.deepEqual(issues, [], 'Schema loading issues occurred')
>>>>>>> c112bb05
        const uniqueTags = ['event/description', 'event/label', 'event/long name']
        const dictionariesUniqueTags = hedSchemas.baseSchema.attributes.tagAttributes['unique']
        assert.hasAllKeys(dictionariesUniqueTags, uniqueTags)
      })
    })

    it('should contain all of the tags with default units', () => {
      return hedSchemaPromise.then(([hedSchemas, issues]) => {
<<<<<<< HEAD
        assert.equal(issues.length, 0)
        assert.equal(hedSchemas.generation, 2)
=======
        assert.deepEqual(issues, [], 'Schema loading issues occurred')
>>>>>>> c112bb05
        const defaultUnitTags = {
          'attribute/blink/time shut/#': 's',
          'attribute/blink/duration/#': 's',
          'attribute/blink/pavr/#': 'centiseconds',
          'attribute/blink/navr/#': 'centiseconds',
        }
        const dictionariesDefaultUnitTags = hedSchemas.baseSchema.attributes.tagAttributes['default']
        assert.deepStrictEqual(dictionariesDefaultUnitTags, defaultUnitTags)
      })
    })

    it('should contain all of the unit classes with their units and default units', () => {
      return hedSchemaPromise.then(([hedSchemas, issues]) => {
<<<<<<< HEAD
        assert.equal(issues.length, 0)
        assert.equal(hedSchemas.generation, 2)
=======
        assert.deepEqual(issues, [], 'Schema loading issues occurred')
>>>>>>> c112bb05
        const defaultUnits = {
          acceleration: 'm-per-s^2',
          currency: '$',
          angle: 'radian',
          frequency: 'Hz',
          intensity: 'dB',
          jerk: 'm-per-s^3',
          luminousIntensity: 'cd',
          memorySize: 'B',
          physicalLength: 'm',
          pixels: 'px',
          speed: 'm-per-s',
          time: 's',
          clockTime: 'hour:min',
          dateTime: 'YYYY-MM-DDThh:mm:ss',
          area: 'm^2',
          volume: 'm^3',
        }
        const allUnits = {
          acceleration: ['m-per-s^2'],
          currency: ['dollar', '$', 'point', 'fraction'],
          angle: ['radian', 'rad', 'degree'],
          frequency: ['hertz', 'Hz'],
          intensity: ['dB'],
          jerk: ['m-per-s^3'],
          luminousIntensity: ['candela', 'cd'],
          memorySize: ['byte', 'B'],
          physicalLength: ['metre', 'm', 'foot', 'mile'],
          pixels: ['pixel', 'px'],
          speed: ['m-per-s', 'mph', 'kph'],
          time: ['second', 's', 'day', 'minute', 'hour'],
          clockTime: ['hour:min', 'hour:min:sec'],
          dateTime: ['YYYY-MM-DDThh:mm:ss'],
          area: ['m^2', 'px^2', 'pixel^2'],
          volume: ['m^3'],
        }

        const dictionariesUnitAttributes = hedSchemas.baseSchema.attributes.unitClassAttributes
        const dictionariesAllUnits = hedSchemas.baseSchema.attributes.unitClasses
        for (const [unitClass, unitClassAttributes] of Object.entries(dictionariesUnitAttributes)) {
          const defaultUnit = unitClassAttributes.defaultUnits
          assert.deepStrictEqual(defaultUnit[0], defaultUnits[unitClass], `Default unit for unit class ${unitClass}`)
        }
        assert.deepStrictEqual(dictionariesAllUnits, allUnits, 'All units')
      })
    })

    it('should contain the correct (large) numbers of tags with certain attributes', () => {
      return hedSchemaPromise.then(([hedSchemas, issues]) => {
<<<<<<< HEAD
        assert.equal(issues.length, 0)
=======
        assert.deepEqual(issues, [], 'Schema loading issues occurred')
>>>>>>> c112bb05
        const expectedAttributeTagCount = {
          isNumeric: 80,
          predicateType: 20,
          recommended: 0,
          requireChild: 64,
          takesValue: 119,
        }

        const dictionaries = hedSchemas.baseSchema.attributes.tagAttributes
        for (const [attribute, count] of Object.entries(expectedAttributeTagCount)) {
          assert.lengthOf(Object.keys(dictionaries[attribute]), count, 'Mismatch on attribute ' + attribute)
        }

        const expectedTagCount = 1116 - 119 + 2
        const expectedUnitClassCount = 63
        assert.lengthOf(
          Object.keys(hedSchemas.baseSchema.attributes.tags),
          expectedTagCount,
          'Mismatch on overall tag count',
        )
        assert.lengthOf(
          Object.keys(hedSchemas.baseSchema.attributes.tagUnitClasses),
          expectedUnitClassCount,
          'Mismatch on unit class tag count',
        )
      })
    })

    it('should identify if a tag has a certain attribute', () => {
      return hedSchemaPromise.then(([hedSchemas, issues]) => {
<<<<<<< HEAD
        assert.equal(issues.length, 0)
=======
        assert.deepEqual(issues, [], 'Schema loading issues occurred')
>>>>>>> c112bb05
        const testStrings = {
          value: 'Attribute/Location/Reference frame/Relative to participant/Azimuth/#',
          valueParent: 'Attribute/Location/Reference frame/Relative to participant/Azimuth',
          extensionAllowed: 'Item/Object/Road sign',
        }
        const expectedResults = {
          value: {
            default: false,
            extensionAllowed: false,
            isNumeric: true,
            position: false,
            predicateType: false,
            recommended: false,
            required: false,
            requireChild: false,
            tags: false,
            takesValue: true,
            unique: false,
            unitClass: true,
          },
          valueParent: {
            default: false,
            extensionAllowed: true,
            isNumeric: false,
            position: false,
            predicateType: false,
            recommended: false,
            required: false,
            requireChild: true,
            tags: true,
            takesValue: false,
            unique: false,
            unitClass: false,
          },
          extensionAllowed: {
            default: false,
            extensionAllowed: true,
            isNumeric: false,
            position: false,
            predicateType: false,
            recommended: false,
            required: false,
            requireChild: false,
            tags: true,
            takesValue: false,
            unique: false,
            unitClass: false,
          },
        }

        for (const [testStringKey, testString] of Object.entries(testStrings)) {
          const testStringLowercase = testString.toLowerCase()
          const expected = expectedResults[testStringKey]
          for (const [expectedKey, expectedResult] of Object.entries(expected)) {
            if (expectedKey === 'tags') {
              assert.strictEqual(
                hedSchemas.baseSchema.attributes.tags.includes(testStringLowercase),
                expectedResult,
                `Test string: ${testString}. Attribute: ${expectedKey}`,
              )
            } else if (expectedKey === 'unitClass') {
              assert.strictEqual(
                testStringLowercase in hedSchemas.baseSchema.attributes.tagUnitClasses,
                expectedResult,
                `Test string: ${testString}. Attribute: ${expectedKey}`,
              )
            } else {
              assert.strictEqual(
                hedSchemas.baseSchema.attributes.tagHasAttribute(testStringLowercase, expectedKey),
                expectedResult,
                `Test string: ${testString}. Attribute: ${expectedKey}.`,
              )
            }
          }
        }
      })
    })
  })

  describe('HED-3G schemas', () => {
    const localHedSchemaFile = 'tests/data/HED8.0.0.xml'
    let hedSchemaPromise

    beforeAll(() => {
<<<<<<< HEAD
      const spec1 = SchemaSpec.createSchemaSpec('', '8.0.0', '', localHedSchemaFile)
      const specs = new SchemasSpec().addSchemaSpec(spec1)
=======
      const spec2 = new SchemaSpec('', '8.0.0', '', localHedSchemaFile)
      const specs = new SchemasSpec().addSchemaSpec(spec2)
>>>>>>> c112bb05
      hedSchemaPromise = buildSchemas(specs)
    })

    it('should contain all of the tag group tags', () => {
      return hedSchemaPromise.then(([hedSchemas, issues]) => {
<<<<<<< HEAD
        assert.equal(issues.length, 0)
=======
        assert.deepEqual(issues, [], 'Schema loading issues occurred')
>>>>>>> c112bb05
        const tagGroupTags = ['property/organizational-property/def-expand']
        const schemaTagGroupTags = hedSchemas.baseSchema.entries.definitions
          .get('tags')
          .getEntriesWithBooleanAttribute('tagGroup')
        assert.hasAllKeys(schemaTagGroupTags, tagGroupTags)
      })
    })

    it('should contain all of the top-level tag group tags', () => {
      return hedSchemaPromise.then(([hedSchemas, issues]) => {
<<<<<<< HEAD
        assert.equal(issues.length, 0)
=======
        assert.deepEqual(issues, [], 'Schema loading issues occurred')
>>>>>>> c112bb05
        const tagGroupTags = [
          'property/organizational-property/definition',
          'property/organizational-property/event-context',
          'property/data-property/data-marker/temporal-marker/onset',
          'property/data-property/data-marker/temporal-marker/offset',
        ]
        const schemaTagGroupTags = hedSchemas.baseSchema.entries.definitions
          .get('tags')
          .getEntriesWithBooleanAttribute('topLevelTagGroup')
        assert.hasAllKeys(schemaTagGroupTags, tagGroupTags)
      })
    })

    it('should contain all of the unit classes with their units and default units', () => {
      return hedSchemaPromise.then(([hedSchemas, issues]) => {
<<<<<<< HEAD
        assert.equal(issues.length, 0)
=======
        assert.deepEqual(issues, [], 'Schema loading issues occurred')
>>>>>>> c112bb05
        const defaultUnits = {
          accelerationUnits: 'm-per-s^2',
          angleUnits: 'radian',
          areaUnits: 'm^2',
          currencyUnits: '$',
          frequencyUnits: 'Hz',
          intensityUnits: 'dB',
          jerkUnits: 'm-per-s^3',
          memorySizeUnits: 'B',
          physicalLengthUnits: 'm',
          speedUnits: 'm-per-s',
          timeUnits: 's',
          volumeUnits: 'm^3',
          weightUnits: 'g',
        }
        const allUnits = {
          accelerationUnits: ['m-per-s^2'],
          angleUnits: ['radian', 'rad', 'degree'],
          areaUnits: ['m^2'],
          currencyUnits: ['dollar', '$', 'point'],
          frequencyUnits: ['hertz', 'Hz'],
          intensityUnits: ['dB', 'candela', 'cd'],
          jerkUnits: ['m-per-s^3'],
          memorySizeUnits: ['byte', 'B'],
          physicalLengthUnits: ['metre', 'm', 'inch', 'foot', 'mile'],
          speedUnits: ['m-per-s', 'mph', 'kph'],
          timeUnits: ['second', 's', 'day', 'minute', 'hour'],
          volumeUnits: ['m^3'],
          weightUnits: ['g', 'gram', 'pound', 'lb'],
        }

        const schemaUnitClasses = hedSchemas.baseSchema.entries.definitions.get('unitClasses')
        for (const [unitClassName, unitClass] of schemaUnitClasses) {
          const defaultUnit = unitClass.defaultUnit
          assert.strictEqual(
            defaultUnit.name,
            defaultUnits[unitClassName],
            `Default unit for unit class '${unitClassName}'`,
          )
          assert.sameDeepMembers(
            Array.from(unitClass.units.values()).map((unit) => unit.name),
            allUnits[unitClassName],
            `All units for unit class '${unitClassName}'`,
          )
        }
      })
    })

    it('should contain the correct (large) numbers of tags with certain attributes', () => {
      return hedSchemaPromise.then(([hedSchemas, issues]) => {
<<<<<<< HEAD
        assert.equal(issues.length, 0)
=======
        assert.deepEqual(issues, [], 'Schema loading issues occurred')
>>>>>>> c112bb05
        const expectedAttributeTagCount = {
          requireChild: 7,
          takesValue: 88,
        }

        const schemaTags = hedSchemas.baseSchema.entries.definitions.get('tags')
        for (const [attribute, count] of Object.entries(expectedAttributeTagCount)) {
          assert.lengthOf(
            schemaTags.getEntriesWithBooleanAttribute(attribute),
            count,
            'Mismatch on attribute ' + attribute,
          )
        }

        const expectedTagCount = 1110
        assert.lengthOf(schemaTags.definitions, expectedTagCount, 'Mismatch on overall tag count')

        const expectedUnitClassCount = 27
        const schemaTagsWithUnitClasses = schemaTags.filter(([, tag]) => tag.hasUnitClasses)
        assert.lengthOf(schemaTagsWithUnitClasses, expectedUnitClassCount, 'Mismatch on unit class tag count')
      })
    })
  })

  const checkWithIssues = function (testStrings, expectedResults, expectedIssues, testFunction) {
    for (const testStringKey of Object.keys(testStrings)) {
      const [testResult, testIssues] = testFunction(testStrings[testStringKey])
      assert.deepEqual(testResult, expectedResults[testStringKey], testStrings[testStringKey])
      assert.sameDeepMembers(testIssues, expectedIssues[testStringKey], testStrings[testStringKey])
    }
  }

  describe('HED 3 schemaSpec tests', () => {
    it('should be return a SchemaSpec and no issues when valid', () => {
      const tests = {
        just_version: '8.1.0',
        just_library: 'score_0.1.0',
        base_with_nick: 'bt:8.1.0',
      }
      const expectedResults = {
        just_version: SchemaSpec.createSchemaSpec('', '8.1.0', '', ''),
        just_library: SchemaSpec.createSchemaSpec('', '0.1.0', 'score', ''),
        base_with_nick: SchemaSpec.createSchemaSpec('bt', '8.1.0', '', ''),
      }
      const expectedIssues = {
        just_version: [],
        just_library: [],
        base_with_nick: [],
      }

      return checkWithIssues(
        tests,
        expectedResults,
        expectedIssues,
        (string) => {
          const [sp, issues] = getSchemaSpec(string)
          return [sp, issues]
        },
        10000,
      )
    })

    it('should return issues when invalid', () => {
      const tests = {
        bad_version: '3.1.a',
      }
      const expectedResults = {
        bad_version: null,
      }
      const expectedIssues = {
        bad_version: [generateIssue('invalidSchemaSpecification', { spec: '3.1.a' })],
      }

      return checkWithIssues(
        tests,
        expectedResults,
        expectedIssues,
        (string) => {
          const [sp, issues] = getSchemaSpec(string)
          return [sp, issues]
        },
        10000,
      )
    })
  })

  describe('HED 3 schemasSpec tests', () => {
    it('should be return a SchemasSpec and no issues when valid', () => {
      const schemas1 = new SchemasSpec()
      schemas1.addSchemaSpec(SchemaSpec.createSchemaSpec('', '8.1.0', '', ''))

      const tests = {
        just_version: '8.1.0',
      }
      const expectedResults = {
        just_version: schemas1,
      }
      const expectedIssues = {
        just_version: [],
      }

      return checkWithIssues(
        tests,
        expectedResults,
        expectedIssues,
        (string) => {
          const [sp, issues] = getSchemasSpec(string)
          return [sp, issues]
        },
        10000,
      )
    })

    it('should return issues when invalid', () => {
      const schemas1 = new SchemasSpec()
      schemas1.addSchemaSpec(SchemaSpec.createSchemaSpec('', '8.1.0', '', ''))

      const tests = {
        // bad_version: '3.1.a',
        duplicate_key: ['8.1.0', '8.0.0'],
      }
      const expectedResults = {
        bad_version: new SchemasSpec(),
        duplicate_key: schemas1,
      }
      const expectedIssues = {
        bad_version: [generateIssue('invalidSchemaSpecification', { spec: '3.1.a' })],
        duplicate_key: [generateIssue('invalidSchemaNickname', { spec: ['8.1.0', '8.0.0'], nickname: '' })],
      }

      return checkWithIssues(
        tests,
        expectedResults,
        expectedIssues,
        (string) => {
          const [sp, issues] = getSchemasSpec(string)
          return [sp, issues]
        },
        10000,
      )
    })
  })
})<|MERGE_RESOLUTION|>--- conflicted
+++ resolved
@@ -1,7 +1,7 @@
 const assert = require('chai').assert
 const { buildSchemas } = require('../validator/schema/init')
 const { SchemaSpec, SchemasSpec } = require('../common/schema/types')
-<<<<<<< HEAD
+
 const { getSchemaSpec, getSchemasSpec } = require('../validator/bids/schemas')
 const { generateIssue } = require('../common/issues/issues')
 
@@ -9,32 +9,17 @@
   describe('Schema loading', () => {
     describe('Local HED schemas', () => {
       it('a standard schema can be loaded from locally stored schema', () => {
-        const spec1 = SchemaSpec.createSchemaSpec('', '8.0.0', '', '')
+        const spec1 = new SchemaSpec('', '8.0.0', '', '')
         const specs = new SchemasSpec().addSchemaSpec(spec1)
         return buildSchemas(specs).then(([hedSchemas, issues]) => {
           assert.strictEqual(hedSchemas.baseSchema.version, spec1.version)
           assert.equal(issues.length, 0)
           assert.equal(hedSchemas.generation, 3)
-=======
-
-describe('HED schemas', () => {
-  describe('Schema loading', () => {
-    describe('Remote HED schemas', () => {
-      it('can be loaded from a central GitHub repository', () => {
-        const remoteHedSchemaVersion = '8.0.0'
-        const schemaSpec = new SchemaSpec('', remoteHedSchemaVersion)
-        const schemasSpec = new SchemasSpec().addSchemaSpec(schemaSpec)
-        return buildSchemas(schemasSpec).then(([hedSchemas, issues]) => {
-          assert.deepEqual(issues, [], 'Schema loading issues occurred')
-          const hedSchemaVersion = hedSchemas.baseSchema.version
-          assert.strictEqual(hedSchemaVersion, remoteHedSchemaVersion)
->>>>>>> c112bb05
-        })
-      })
-
-<<<<<<< HEAD
+        })
+      })
+
       it('a library schema can be loaded from locally stored schema', () => {
-        const spec1 = SchemaSpec.createSchemaSpec('', '1.0.2', 'testlib', '')
+        const spec1 = new SchemaSpec('', '1.0.2', 'testlib', '')
         const specs = new SchemasSpec().addSchemaSpec(spec1)
         return buildSchemas(specs).then(([hedSchemas, issues]) => {
           assert.strictEqual(hedSchemas.baseSchema.version, spec1.version)
@@ -45,7 +30,7 @@
       })
 
       it('a base schema with a nickname can be loaded from locally stored schema', () => {
-        const spec1 = SchemaSpec.createSchemaSpec('nk', '8.0.0', '', '')
+        const spec1 = new SchemaSpec('nk', '8.0.0', '', '')
         const specs = new SchemasSpec().addSchemaSpec(spec1)
         return buildSchemas(specs).then(([hedSchemas, issues]) => {
           const schema1 = hedSchemas.getSchema(spec1.nickname)
@@ -57,9 +42,9 @@
       })
 
       it('multiple local schemas can be loaded', () => {
-        const spec1 = SchemaSpec.createSchemaSpec('nk', '8.0.0', '', '')
-        const spec2 = SchemaSpec.createSchemaSpec('ts', '1.0.2', 'testlib', '')
-        const spec3 = SchemaSpec.createSchemaSpec('', '1.0.2', 'testlib', '')
+        const spec1 = new SchemaSpec('nk', '8.0.0', '', '')
+        const spec2 = new SchemaSpec('ts', '1.0.2', 'testlib', '')
+        const spec3 = new SchemaSpec('', '1.0.2', 'testlib', '')
         const specs = new SchemasSpec().addSchemaSpec(spec1).addSchemaSpec(spec2).addSchemaSpec(spec3)
         return buildSchemas(specs).then(([hedSchemas, issues]) => {
           const schema1 = hedSchemas.getSchema(spec1.nickname)
@@ -79,59 +64,30 @@
     })
 
     describe('Remote HED schemas', () => {
-      it('a HED 2 schema can be loaded remotely', () => {
-        const spec1 = SchemaSpec.createSchemaSpec('', '7.2.0', '', '')
-        const specs = new SchemasSpec().addSchemaSpec(spec1)
-        return buildSchemas(specs).then(([hedSchemas, issues]) => {
-          assert.equal(issues.length, 0)
-          const schema1 = hedSchemas.getSchema(spec1.nickname)
-          assert.strictEqual(schema1.version, spec1.version)
-          assert.strictEqual(schema1.library, spec1.library)
-          assert.equal(hedSchemas.generation, 2)
-        })
-      })
-    })
-
-    describe('Remote HED library schemas', () => {
-      it('A remote library schema can be loaded ', () => {
-        const spec1 = SchemaSpec.createSchemaSpec('', '0.0.1', 'score', '')
-        const specs = new SchemasSpec().addSchemaSpec(spec1)
-        return buildSchemas(specs).then(([hedSchemas, issues]) => {
-          assert.equal(issues.length, 0)
-          assert.equal(hedSchemas.generation, 3)
-          const schema1 = hedSchemas.getSchema(spec1.nickname)
-          assert.strictEqual(schema1.version, spec1.version)
-          assert.strictEqual(schema1.library, spec1.library)
-        })
-      })
-    })
-
-    describe('Local HED schemas can be loaded from a local path', () => {
-      it('A standard schema can be loaded from a local path', () => {
-        const spec1 = SchemaSpec.createSchemaSpec('', '7.1.1', '', 'tests/data/HED7.1.1.xml')
-        const specs = new SchemasSpec().addSchemaSpec(spec1)
-        return buildSchemas(specs).then(([hedSchemas, issues]) => {
-          assert.equal(issues.length, 0)
-          assert.equal(hedSchemas.generation, 2)
-          const schema1 = hedSchemas.getSchema(spec1.nickname)
-          assert.strictEqual(schema1.version, spec1.version)
-          assert.strictEqual(schema1.library, spec1.library)
-        })
-      })
-
-      it('A library schema can be loaded from a local path', () => {
-        const spec1 = SchemaSpec.createSchemaSpec('', '0.0.1', 'score', 'tests/data/HED_score_0.0.1.xml')
-        const specs = new SchemasSpec().addSchemaSpec(spec1)
-        return buildSchemas(specs).then(([hedSchemas, issues]) => {
-          assert.equal(issues.length, 0)
-          assert.equal(hedSchemas.generation, 3)
-          const schema1 = hedSchemas.getSchema(spec1.nickname)
-          assert.strictEqual(schema1.version, spec1.version)
-          assert.strictEqual(schema1.library, spec1.library)
-        })
-      })
-    })
-=======
+      it('can be loaded from a central GitHub repository', () => {
+        const remoteHedSchemaVersion = '8.0.0'
+        const schemaSpec = new SchemaSpec('', remoteHedSchemaVersion)
+        const schemasSpec = new SchemasSpec().addSchemaSpec(schemaSpec)
+        return buildSchemas(schemasSpec).then(([hedSchemas, issues]) => {
+          assert.deepEqual(issues, [], 'Schema loading issues occurred')
+          const hedSchemaVersion = hedSchemas.baseSchema.version
+          assert.strictEqual(hedSchemaVersion, remoteHedSchemaVersion)
+        })
+      })
+    })
+
+    // <<<<<<< HEAD
+    //     describe('Remote HED schemas', () => {
+    //       it('a HED 2 schema can be loaded remotely', () => {
+    //         const spec1 = SchemaSpec.createSchemaSpec('', '7.2.0', '', '')
+    //         const specs = new SchemasSpec().addSchemaSpec(spec1)
+    //         return buildSchemas(specs).then(([hedSchemas, issues]) => {
+    //           assert.equal(issues.length, 0)
+    //           const schema1 = hedSchemas.getSchema(spec1.nickname)
+    //           assert.strictEqual(schema1.version, spec1.version)
+    //           assert.strictEqual(schema1.library, spec1.library)
+    //           assert.equal(hedSchemas.generation, 2)
+    // =======
     describe('Local HED schemas', () => {
       it('can be loaded from a file', () => {
         const localHedSchemaFile = 'tests/data/HED7.1.1.xml'
@@ -165,6 +121,32 @@
       })
     })
 
+    // <<<<<<< HEAD
+    //     describe('Local HED schemas can be loaded from a local path', () => {
+    //       it('A standard schema can be loaded from a local path', () => {
+    //         const spec1 = SchemaSpec.createSchemaSpec('', '7.1.1', '', 'tests/data/HED7.1.1.xml')
+    //         const specs = new SchemasSpec().addSchemaSpec(spec1)
+    //         return buildSchemas(specs).then(([hedSchemas, issues]) => {
+    //           assert.equal(issues.length, 0)
+    //           assert.equal(hedSchemas.generation, 2)
+    //           const schema1 = hedSchemas.getSchema(spec1.nickname)
+    //           assert.strictEqual(schema1.version, spec1.version)
+    //           assert.strictEqual(schema1.library, spec1.library)
+    //         })
+    //       })
+    //
+    //       it('A library schema can be loaded from a local path', () => {
+    //         const spec1 = SchemaSpec.createSchemaSpec('', '0.0.1', 'score', 'tests/data/HED_score_0.0.1.xml')
+    //         const specs = new SchemasSpec().addSchemaSpec(spec1)
+    //         return buildSchemas(specs).then(([hedSchemas, issues]) => {
+    //           assert.equal(issues.length, 0)
+    //           assert.equal(hedSchemas.generation, 3)
+    //           const schema1 = hedSchemas.getSchema(spec1.nickname)
+    //           assert.strictEqual(schema1.version, spec1.version)
+    //           assert.strictEqual(schema1.library, spec1.library)
+    //         })
+    //       })
+    // =======
     describe('Local HED library schemas', () => {
       it('can be loaded from a file', () => {
         const localHedLibrarySchemaName = 'testlib'
@@ -180,7 +162,6 @@
         })
       })
     })
->>>>>>> c112bb05
   })
 
   describe('HED-2G schemas', () => {
@@ -188,11 +169,7 @@
     let hedSchemaPromise
 
     beforeAll(() => {
-<<<<<<< HEAD
-      const spec1 = SchemaSpec.createSchemaSpec('', '7.1.1', '', localHedSchemaFile)
-=======
       const spec1 = new SchemaSpec('', '7.1.1', '', localHedSchemaFile)
->>>>>>> c112bb05
       const specs = new SchemasSpec().addSchemaSpec(spec1)
       hedSchemaPromise = buildSchemas(specs)
     })
@@ -211,11 +188,7 @@
         'unique',
       ]
       return hedSchemaPromise.then(([hedSchemas, issues]) => {
-<<<<<<< HEAD
-        assert.equal(issues.length, 0)
-=======
-        assert.deepEqual(issues, [], 'Schema loading issues occurred')
->>>>>>> c112bb05
+        assert.deepEqual(issues, [], 'Schema loading issues occurred')
         const dictionaries = hedSchemas.baseSchema.attributes.tagAttributes
         assert.hasAllKeys(dictionaries, tagDictionaryKeys)
       })
@@ -224,12 +197,7 @@
     it('should have unit dictionaries for all required unit attributes', () => {
       const unitDictionaryKeys = ['SIUnit', 'unitSymbol']
       return hedSchemaPromise.then(([hedSchemas, issues]) => {
-<<<<<<< HEAD
-        assert.equal(hedSchemas.generation, 2)
-        assert.equal(issues.length, 0)
-=======
-        assert.deepEqual(issues, [], 'Schema loading issues occurred')
->>>>>>> c112bb05
+        assert.deepEqual(issues, [], 'Schema loading issues occurred')
         const dictionaries = hedSchemas.baseSchema.attributes.unitAttributes
         assert.hasAllKeys(dictionaries, unitDictionaryKeys)
       })
@@ -237,12 +205,7 @@
 
     it('should contain all of the required tags', () => {
       return hedSchemaPromise.then(([hedSchemas, issues]) => {
-<<<<<<< HEAD
-        assert.equal(issues.length, 0)
-        assert.equal(hedSchemas.generation, 2)
-=======
-        assert.deepEqual(issues, [], 'Schema loading issues occurred')
->>>>>>> c112bb05
+        assert.deepEqual(issues, [], 'Schema loading issues occurred')
         const requiredTags = ['event/category', 'event/description', 'event/label']
         const dictionariesRequiredTags = hedSchemas.baseSchema.attributes.tagAttributes['required']
         assert.hasAllKeys(dictionariesRequiredTags, requiredTags)
@@ -251,12 +214,7 @@
 
     it('should contain all of the positioned tags', () => {
       return hedSchemaPromise.then(([hedSchemas, issues]) => {
-<<<<<<< HEAD
-        assert.equal(issues.length, 0)
-        assert.equal(hedSchemas.generation, 2)
-=======
-        assert.deepEqual(issues, [], 'Schema loading issues occurred')
->>>>>>> c112bb05
+        assert.deepEqual(issues, [], 'Schema loading issues occurred')
         const positionedTags = ['event/category', 'event/description', 'event/label', 'event/long name']
         const dictionariesPositionedTags = hedSchemas.baseSchema.attributes.tagAttributes['position']
         assert.hasAllKeys(dictionariesPositionedTags, positionedTags)
@@ -265,12 +223,7 @@
 
     it('should contain all of the unique tags', () => {
       return hedSchemaPromise.then(([hedSchemas, issues]) => {
-<<<<<<< HEAD
-        assert.equal(issues.length, 0)
-        assert.equal(hedSchemas.generation, 2)
-=======
-        assert.deepEqual(issues, [], 'Schema loading issues occurred')
->>>>>>> c112bb05
+        assert.deepEqual(issues, [], 'Schema loading issues occurred')
         const uniqueTags = ['event/description', 'event/label', 'event/long name']
         const dictionariesUniqueTags = hedSchemas.baseSchema.attributes.tagAttributes['unique']
         assert.hasAllKeys(dictionariesUniqueTags, uniqueTags)
@@ -279,12 +232,7 @@
 
     it('should contain all of the tags with default units', () => {
       return hedSchemaPromise.then(([hedSchemas, issues]) => {
-<<<<<<< HEAD
-        assert.equal(issues.length, 0)
-        assert.equal(hedSchemas.generation, 2)
-=======
-        assert.deepEqual(issues, [], 'Schema loading issues occurred')
->>>>>>> c112bb05
+        assert.deepEqual(issues, [], 'Schema loading issues occurred')
         const defaultUnitTags = {
           'attribute/blink/time shut/#': 's',
           'attribute/blink/duration/#': 's',
@@ -298,12 +246,7 @@
 
     it('should contain all of the unit classes with their units and default units', () => {
       return hedSchemaPromise.then(([hedSchemas, issues]) => {
-<<<<<<< HEAD
-        assert.equal(issues.length, 0)
-        assert.equal(hedSchemas.generation, 2)
-=======
-        assert.deepEqual(issues, [], 'Schema loading issues occurred')
->>>>>>> c112bb05
+        assert.deepEqual(issues, [], 'Schema loading issues occurred')
         const defaultUnits = {
           acceleration: 'm-per-s^2',
           currency: '$',
@@ -353,11 +296,7 @@
 
     it('should contain the correct (large) numbers of tags with certain attributes', () => {
       return hedSchemaPromise.then(([hedSchemas, issues]) => {
-<<<<<<< HEAD
-        assert.equal(issues.length, 0)
-=======
-        assert.deepEqual(issues, [], 'Schema loading issues occurred')
->>>>>>> c112bb05
+        assert.deepEqual(issues, [], 'Schema loading issues occurred')
         const expectedAttributeTagCount = {
           isNumeric: 80,
           predicateType: 20,
@@ -388,11 +327,7 @@
 
     it('should identify if a tag has a certain attribute', () => {
       return hedSchemaPromise.then(([hedSchemas, issues]) => {
-<<<<<<< HEAD
-        assert.equal(issues.length, 0)
-=======
-        assert.deepEqual(issues, [], 'Schema loading issues occurred')
->>>>>>> c112bb05
+        assert.deepEqual(issues, [], 'Schema loading issues occurred')
         const testStrings = {
           value: 'Attribute/Location/Reference frame/Relative to participant/Azimuth/#',
           valueParent: 'Attribute/Location/Reference frame/Relative to participant/Azimuth',
@@ -477,23 +412,14 @@
     let hedSchemaPromise
 
     beforeAll(() => {
-<<<<<<< HEAD
-      const spec1 = SchemaSpec.createSchemaSpec('', '8.0.0', '', localHedSchemaFile)
-      const specs = new SchemasSpec().addSchemaSpec(spec1)
-=======
       const spec2 = new SchemaSpec('', '8.0.0', '', localHedSchemaFile)
       const specs = new SchemasSpec().addSchemaSpec(spec2)
->>>>>>> c112bb05
       hedSchemaPromise = buildSchemas(specs)
     })
 
     it('should contain all of the tag group tags', () => {
       return hedSchemaPromise.then(([hedSchemas, issues]) => {
-<<<<<<< HEAD
-        assert.equal(issues.length, 0)
-=======
-        assert.deepEqual(issues, [], 'Schema loading issues occurred')
->>>>>>> c112bb05
+        assert.deepEqual(issues, [], 'Schema loading issues occurred')
         const tagGroupTags = ['property/organizational-property/def-expand']
         const schemaTagGroupTags = hedSchemas.baseSchema.entries.definitions
           .get('tags')
@@ -504,11 +430,7 @@
 
     it('should contain all of the top-level tag group tags', () => {
       return hedSchemaPromise.then(([hedSchemas, issues]) => {
-<<<<<<< HEAD
-        assert.equal(issues.length, 0)
-=======
-        assert.deepEqual(issues, [], 'Schema loading issues occurred')
->>>>>>> c112bb05
+        assert.deepEqual(issues, [], 'Schema loading issues occurred')
         const tagGroupTags = [
           'property/organizational-property/definition',
           'property/organizational-property/event-context',
@@ -524,11 +446,7 @@
 
     it('should contain all of the unit classes with their units and default units', () => {
       return hedSchemaPromise.then(([hedSchemas, issues]) => {
-<<<<<<< HEAD
-        assert.equal(issues.length, 0)
-=======
-        assert.deepEqual(issues, [], 'Schema loading issues occurred')
->>>>>>> c112bb05
+        assert.deepEqual(issues, [], 'Schema loading issues occurred')
         const defaultUnits = {
           accelerationUnits: 'm-per-s^2',
           angleUnits: 'radian',
@@ -579,11 +497,7 @@
 
     it('should contain the correct (large) numbers of tags with certain attributes', () => {
       return hedSchemaPromise.then(([hedSchemas, issues]) => {
-<<<<<<< HEAD
-        assert.equal(issues.length, 0)
-=======
-        assert.deepEqual(issues, [], 'Schema loading issues occurred')
->>>>>>> c112bb05
+        assert.deepEqual(issues, [], 'Schema loading issues occurred')
         const expectedAttributeTagCount = {
           requireChild: 7,
           takesValue: 88,
@@ -624,9 +538,9 @@
         base_with_nick: 'bt:8.1.0',
       }
       const expectedResults = {
-        just_version: SchemaSpec.createSchemaSpec('', '8.1.0', '', ''),
-        just_library: SchemaSpec.createSchemaSpec('', '0.1.0', 'score', ''),
-        base_with_nick: SchemaSpec.createSchemaSpec('bt', '8.1.0', '', ''),
+        just_version: new SchemaSpec('', '8.1.0', '', ''),
+        just_library: new SchemaSpec('', '0.1.0', 'score', ''),
+        base_with_nick: new SchemaSpec('bt', '8.1.0', '', ''),
       }
       const expectedIssues = {
         just_version: [],
@@ -673,7 +587,7 @@
   describe('HED 3 schemasSpec tests', () => {
     it('should be return a SchemasSpec and no issues when valid', () => {
       const schemas1 = new SchemasSpec()
-      schemas1.addSchemaSpec(SchemaSpec.createSchemaSpec('', '8.1.0', '', ''))
+      schemas1.addSchemaSpec(new SchemaSpec('', '8.1.0', '', ''))
 
       const tests = {
         just_version: '8.1.0',
@@ -699,7 +613,7 @@
 
     it('should return issues when invalid', () => {
       const schemas1 = new SchemasSpec()
-      schemas1.addSchemaSpec(SchemaSpec.createSchemaSpec('', '8.1.0', '', ''))
+      schemas1.addSchemaSpec(new SchemaSpec('', '8.1.0', '', ''))
 
       const tests = {
         // bad_version: '3.1.a',
