{
  "name": "hed-validator",
  "version": "4.1.4",
  "description": "A JavaScript validator for HED (Hierarchical Event Descriptor) strings.",
  "type": "module",
  "main": "./dist/commonjs/index.js",
  "types": "./types/index.d.ts",
  "exports": {
    ".": {
      "types": "./types/index.d.ts",
      "import": "./dist/esm/index.js",
      "require": "./dist/commonjs/index.js"
    }
  },
  "repository": {
    "type": "git",
    "url": "github:hed-standard/hed-javascript"
  },
  "engines": {
    "node": ">=22.0.0"
  },
  "scripts": {
    "build": "node esbuild.mjs",
    "prepublishOnly": "npm run build",
    "lint": "eslint ./src/**/*.js",
    "test": "jest --testPathPatterns='/tests/'",
    "testSpecs": "jest --testPathPatterns='/spec_tests/' --silent --noStackTrace",
    "test-types": "npx tsx types/test.ts",
    "test-types-local": "node scripts/test-types-local.js",
    "test-types-local-windows": "powershell -ExecutionPolicy Bypass -File ./scripts/test-types-local-windows.ps1",
    "test-types-local-unix": "sh ./scripts/test-types-local-unix.sh",
    "type-check": "tsc --noEmit",
    "coverage": "jest --coverage",
    "prepare": "husky",
    "docs": "typedoc --options typedoc.json",
    "clear_jest_cache": "jest --clearCache"
  },
  "contributors": [
    "Alexander Jones",
    "Kay Robbins"
  ],
  "license": "MIT",
  "bugs": {
    "url": "https://github.com/hed-standard/hed-javascript/issues"
  },
  "homepage": "https://github.com/hed-standard/hed-javascript",
  "dependencies": {
    "core-js-pure": "^3.41.0",
    "fast-xml-parser": "^5.2.5",
    "lodash": "^4.17.21",
    "pluralize": "^8.0.0",
    "semver": "^7.7.2",
    "unicode-name": "^1.0.2"
  },
  "devDependencies": {
    "@babel/core": "^7.28.0",
    "@babel/preset-env": "^7.28.0",
    "@babel/preset-typescript": "^7.27.1",
    "@eslint/eslintrc": "^3.2.0",
    "@eslint/js": "^9.18.0",
    "@jest/globals": "^30.0.0",
    "@types/lodash": "^4.17.20",
    "@types/node": "^24.2.0",
<<<<<<< HEAD
    "@types/pluralize": "^0.0.33",
    "@types/semver": "^7.7.0",
    "babel-jest": "^30.0.5",
=======
    "babel-jest": "^30.2.0",
>>>>>>> 36484ff3
    "chai": "^4.3.6",
    "esbuild": "^0.25.0",
    "esbuild-plugins-node-modules-polyfill": "^1.7.1",
    "esbuild-runner": "^2.2.2",
    "eslint": "^9.18.0",
    "eslint-config-prettier": "^10.0.1",
    "eslint-plugin-prettier": "^5.1.3",
    "globals": "^16.0.0",
    "husky": "^9.0.11",
    "identity-obj-proxy": "^3.0.0",
    "jest": "^30.2.0",
    "jest-environment-node": "^30.2.0",
    "prettier": "^3.2.5",
    "pretty-quick": "^4.0.0",
    "ts-jest": "^29.4.0",
    "ts-node": "^10.9.2",
    "tsx": "^4.20.3",
    "typedoc": "^0.28.0",
    "typescript": "^5.4.5"
  },
  "overrides": {
    "glob": "^10.0.0"
  },
  "browser": {
    "fs": false
  },
  "files": [
    "dist/*",
    "types/*",
    "esbuild.mjs"
  ]
}<|MERGE_RESOLUTION|>--- conflicted
+++ resolved
@@ -61,13 +61,9 @@
     "@jest/globals": "^30.0.0",
     "@types/lodash": "^4.17.20",
     "@types/node": "^24.2.0",
-<<<<<<< HEAD
     "@types/pluralize": "^0.0.33",
     "@types/semver": "^7.7.0",
-    "babel-jest": "^30.0.5",
-=======
     "babel-jest": "^30.2.0",
->>>>>>> 36484ff3
     "chai": "^4.3.6",
     "esbuild": "^0.25.0",
     "esbuild-plugins-node-modules-polyfill": "^1.7.1",
