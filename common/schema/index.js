const config = require('./config')
const loadSchemaSpec = require('./loader')
const { Schema, Schemas } = require('./types')

module.exports = {
<<<<<<< HEAD
  loadSchemaSpec: loadSchemaSpec,
  Schema: Schema,
  Schemas: Schemas,
  config: config,
=======
  loadSchema,
  Schema,
  Schemas,
  config,
>>>>>>> c112bb05
}<|MERGE_RESOLUTION|>--- conflicted
+++ resolved
@@ -1,17 +1,10 @@
 const config = require('./config')
-const loadSchemaSpec = require('./loader')
+const loadSchema = require('./loader')
 const { Schema, Schemas } = require('./types')
 
 module.exports = {
-<<<<<<< HEAD
-  loadSchemaSpec: loadSchemaSpec,
-  Schema: Schema,
-  Schemas: Schemas,
-  config: config,
-=======
   loadSchema,
   Schema,
   Schemas,
   config,
->>>>>>> c112bb05
 }